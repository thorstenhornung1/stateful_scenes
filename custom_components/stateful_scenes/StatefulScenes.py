"""Stateful Scenes for Home Assistant."""

import asyncio
import logging

import yaml
import os
from homeassistant.core import HomeAssistant
from homeassistant.helpers.template import area_id
from .helpers import (
    get_name_from_entity_id,
    get_icon_from_entity_id,
    get_id_from_entity_id,
)

from .const import (
    ATTRIBUTES_TO_CHECK,
    CONF_SCENE_NAME,
    CONF_SCENE_LEARN,
    CONF_SCENE_NUMBER_TOLERANCE,
    CONF_SCENE_ENTITY_ID,
    CONF_SCENE_ID,
    CONF_SCENE_AREA,
    CONF_SCENE_ENTITIES,
    CONF_SCENE_ICON,
)

_LOGGER = logging.getLogger(__name__)


class StatefulScenesYamlNotFound(Exception):
    """Raised when specified yaml is not found."""


class StatefulScenesYamlInvalid(Exception):
    """Raised when specified yaml is invalid."""


def get_entity_id_from_id(hass: HomeAssistant, id: str) -> str:
    """Get entity_id from scene id."""
    entity_ids = hass.states.async_entity_ids("scene")
    for entity_id in entity_ids:
        state = hass.states.get(entity_id)
        if state.attributes.get("id", None) == id:
            return entity_id
    return None

<<<<<<< HEAD

def get_id_from_entity_id(hass: HomeAssistant, entity_id: str) -> str:
    """Get scene id from entity_id."""
    er = entity_registry.async_get(hass)
    return entity_registry.async_resolve_entity_id(er, entity_id)


def get_name_from_entity_id(hass: HomeAssistant, entity_id: str) -> str:
    """Get scene name from entity_id."""
    er = entity_registry.async_get(hass)
    name = er.async_get(entity_id).original_name
    return name if name is not None else entity_id


def get_icon_from_entity_id(hass: HomeAssistant, entity_id: str) -> str:
    """Get scene icon from entity_id."""
    er = entity_registry.async_get(hass)
    icon = er.async_get(entity_id).icon
    return icon if icon is not None else None

=======
>>>>>>> 9d6970a3

class Hub:
    """State scene class."""

    def __init__(
        self,
        hass: HomeAssistant,
        scene_path: str,
        external_scenes: dict = {},
        number_tolerance: int = 1,
    ) -> None:
        """Initialize the Hub class.

        Args:
            hass (HomeAssistant): Home Assistant instance
            scene_path (str): Path to the yaml file containing the scenes
            external_scenes (list): List of external scenes
            number_tolerance (int): Tolerance for comparing numbers

        Raises:
            StatefulScenesYamlNotFound: If the yaml file is not found
            StatefulScenesYamlInvalid: If the yaml file is invalid

        """
        self.scene_path = scene_path
        self.number_tolerance = number_tolerance
        self.hass = hass
        self.scenes = []
        self.scene_confs = []

        if self.scene_path:
            scene_confs = self.load_scenes()
            for scene_conf in scene_confs:
                if not self.validate_scene(scene_conf):
                    continue
                self.scenes.append(
                    Scene(
                        self.hass,
                        self.extract_scene_configuration(scene_conf),
                    )
                )
                self.scene_confs.append(self.extract_scene_configuration(scene_conf))

        elif external_scenes:
            for entity_id, conf in external_scenes.items():
                scene_conf = self.prepare_external_scene(entity_id, conf["entities"])
                self.scenes.append(
                    Scene(
                        self.hass,
                        self.extract_scene_configuration(scene_conf),
                    )
                )
                self.scene_confs.append(self.extract_scene_configuration(scene_conf))
        else:
            raise StatefulScenesYamlNotFound("No scenes file specified.")

    def load_scenes(self) -> list:
        """Load scenes from yaml file."""
        # check if file exists
        if self.scene_path is None:
            raise StatefulScenesYamlNotFound("Scenes file not specified.")
        if not os.path.exists(self.scene_path):
            raise StatefulScenesYamlNotFound("No scenes file " + self.scene_path)

        try:
            with open(self.scene_path, encoding="utf-8") as f:
                scenes_confs = yaml.load(f, Loader=yaml.FullLoader)
        except OSError as err:
            raise StatefulScenesYamlInvalid(
                "No scenes found in " + self.scene_path
            ) from err

        if not scenes_confs or not isinstance(scenes_confs, list):
            raise StatefulScenesYamlInvalid("No scenes found in " + self.scene_path)

        return scenes_confs

    def validate_scene(self, scene_conf: dict) -> None:
        """Validate scene configuration.

        Args:
            scene_conf (dict): Scene configuration

        Raises:
            StatefulScenesYamlInvalid: If the scene is invalid

        Returns:
            bool: True if the scene is valid

        """

        if "entities" not in scene_conf:
            raise StatefulScenesYamlInvalid(
                "Scene is missing entities: " + scene_conf["name"]
            )

        if "id" not in scene_conf:
            raise StatefulScenesYamlInvalid(
                "Scene is missing id: " + scene_conf["name"]
            )

        for entity_id, scene_attributes in scene_conf["entities"].items():
            if "state" not in scene_attributes:
                raise StatefulScenesYamlInvalid(
                    "Scene is missing state for entity "
                    + entity_id
                    + scene_conf["name"]
                )

        return True

    def extract_scene_configuration(self, scene_conf: dict) -> dict:
        """Extract entities and attributes from a scene.

        Args:
            scene_conf (dict): Scene configuration

        Returns:
            dict: Scene configuration

        """
        entities = {}
        for entity_id, scene_attributes in scene_conf["entities"].items():
            domain = entity_id.split(".")[0]
            attributes = {"state": scene_attributes["state"]}

            if domain in ATTRIBUTES_TO_CHECK:
                for attribute, value in scene_attributes.items():
                    if attribute in ATTRIBUTES_TO_CHECK.get(domain):
                        attributes[attribute] = value

            entities[entity_id] = attributes

        entity_id = scene_conf.get("entity_id", None)
        if entity_id is None:
            entity_id = get_entity_id_from_id(self.hass, scene_conf.get("id"))

        return {
            "name": scene_conf["name"],
            "id": scene_conf.get("id", entity_id),
            "icon": scene_conf.get(
                "icon", get_icon_from_entity_id(self.hass, entity_id)
            ),
            "entity_id": entity_id,
            "area": area_id(self.hass, entity_id),
            "learn": scene_conf.get("learn", False),
            "entities": entities,
            "number_tolerance": scene_conf.get(
                "number_tolerance", self.number_tolerance
            ),
        }

    def prepare_external_scene(self, entity_id, entities) -> dict:
        """Prepare external scene configuration."""
        return {
            "name": get_name_from_entity_id(self.hass, entity_id),
            "id": get_id_from_entity_id(self.hass, entity_id),
            "icon": get_icon_from_entity_id(self.hass, entity_id),
            "entity_id": entity_id,
            "area": area_id(self.hass, entity_id),
            "learn": True,
            "entities": entities,
        }


class Scene:
    """State scene class."""

    def __init__(self, hass: HomeAssistant, scene_conf: dict) -> None:
        """Initialize."""
        self.hass = hass
        self.name = scene_conf[CONF_SCENE_NAME]
        self._entity_id = scene_conf[CONF_SCENE_ENTITY_ID]
        self.number_tolerance = scene_conf[CONF_SCENE_NUMBER_TOLERANCE]
        self._id = scene_conf[CONF_SCENE_ID]
        self.area_id = scene_conf[CONF_SCENE_AREA]
        self.learn = scene_conf[CONF_SCENE_LEARN]
        self.entities = scene_conf[CONF_SCENE_ENTITIES]
        self.icon = scene_conf[CONF_SCENE_ICON]
        self._is_on = None
        self._transition_time = None
        self._restore_on_deactivate = True
        self._debounce_time: float = 0

        self.callback = None
        self.schedule_update = None
        self.states = {entity_id: False for entity_id in self.entities}
        self.restore_states = {entity_id: None for entity_id in self.entities}

        if self.learn:
            self.learned = False

        if self._entity_id is None:
            self._entity_id = get_entity_id_from_id(self.hass, self._id)

    @property
    def is_on(self):
        """Return true if the scene is on."""
        return self._is_on

    @property
    def id(self):
        """Return the id of the scene."""
        if self.learn:
            return self._id + "_learned"  # avoids non-unique id during testing
        return self._id

    def turn_on(self):
        """Turn on the scene."""
        if self._entity_id is None:
            raise StatefulScenesYamlInvalid(
                "Cannot find entity_id for: " + self.name + self._entity_id
            )

        self.hass.services.call(
            domain="scene",
            service="turn_on",
            target={"entity_id": self._entity_id},
            service_data={"transition": self._transition_time},
        )
        self._is_on = True

    def turn_off(self):
        """Turn off all entities in the scene."""
        if self.restore_on_deactivate:
            self.restore()
        else:
            self.hass.services.call(
                domain="homeassistant",
                service="turn_off",
                target={"entity_id": list(self.entities.keys())},
            )
        self._is_on = False

    @property
    def transition_time(self) -> float:
        """Get the transition time."""
        return self._transition_time

    def set_transition_time(self, transition_time):
        """Set the transition time."""
        self._transition_time = transition_time

    @property
    def debounce_time(self) -> float:
        """Get the debounce time."""
        return self._debounce_time

    def set_debounce_time(self, debounce_time: float):
        """Set the debounce time."""
        self._debounce_time = debounce_time or 0.0

    @property
    def restore_on_deactivate(self) -> bool:
        """Get the restore on deactivate flag."""
        return self._restore_on_deactivate

    def set_restore_on_deactivate(self, restore_on_deactivate):
        """Set the restore on deactivate flag."""
        self._restore_on_deactivate = restore_on_deactivate

    def register_callback(self, state_change_func, schedule_update_func):
        """Register callback."""
        self.schedule_update = schedule_update_func
        self.callback = state_change_func(
            self.hass, self.entities.keys(), self.update_callback
        )

    def unregister_callback(self):
        """Unregister callbacks."""
        if self.callback is not None:
            self.callback()
            self.callback = None

    async def update_callback(self, entity_id, old_state, new_state):
        """Update the scene when a tracked entity changes state."""
        self.store_entity_state(entity_id, self.states[entity_id])
        if self.is_interesting_update(old_state, new_state):
            await asyncio.sleep(self.debounce_time)
            self.schedule_update(True)

    def is_interesting_update(self, old_state, new_state):
        """Check if the state change is interesting."""
        if old_state is None:
            return True
        if not self.compare_values(old_state.state, new_state.state):
            return True

        if new_state.domain in ATTRIBUTES_TO_CHECK:
            entity_attrs = new_state.attributes
            old_entity_attrs = old_state.attributes
            for attribute in ATTRIBUTES_TO_CHECK.get(new_state.domain):
                if attribute not in old_entity_attrs or attribute not in entity_attrs:
                    continue

                if not self.compare_values(
                    old_entity_attrs[attribute], entity_attrs[attribute]
                ):
                    return True
        return False

    def check_state(self, entity_id, new_state):
        """Check the state of the scene."""
        if new_state is None:
            _LOGGER.warning(f"Entity not found: {entity_id}")
            return False

        # Check state
        if not self.compare_values(self.entities[entity_id]["state"], new_state.state):
            _LOGGER.debug(
                "[%s] state not matching: %s: wanted=%s got=%s.",
                self.name,
                entity_id,
                self.entities[entity_id]["state"],
                new_state.state,
            )
            return False

        # Check attributes
        if new_state.domain in ATTRIBUTES_TO_CHECK:
            entity_attrs = new_state.attributes
            for attribute in ATTRIBUTES_TO_CHECK.get(new_state.domain):
                if (
                    attribute not in self.entities[entity_id]
                    or attribute not in entity_attrs
                ):
                    continue
                if not self.compare_values(
                    self.entities[entity_id][attribute], entity_attrs[attribute]
                ):
                    _LOGGER.debug(
                        "[%s] attribute not matching: %s %s: wanted=%s got=%s.",
                        self.name,
                        entity_id,
                        attribute,
                        self.entities[entity_id][attribute],
                        entity_attrs[attribute],
                    )
                    return False
        _LOGGER.debug(
            "[%s] Found match after %s updated",
            self.name,
            entity_id,
        )
        return True

    def check_all_states(self):
        """Check the state of the scene."""
        for entity_id in self.entities:
            state = self.hass.states.get(entity_id)
            self.states[entity_id] = self.check_state(entity_id, state)
        self._is_on = all(self.states.values())

    def store_entity_state(self, entity_id, state):
        """Store the state of an entity."""
        self.restore_states[entity_id] = state

    def restore(self):
        """Restore the state entities."""
        entities = {}
        for entity_id, state in self.restore_states.items():
            if state is None:
                continue
            entities[entity_id] = {"state": state.state}
            if state.domain in ATTRIBUTES_TO_CHECK:
                entity_attrs = state.attributes
                for attribute in ATTRIBUTES_TO_CHECK.get(state.domain):
                    if attribute not in entity_attrs:
                        continue
                    entities[entity_id][attribute] = entity_attrs[attribute]

        service_data = {"entities": entities}
        if self._transition_time is not None:
            service_data["transition"] = self._transition_time
        self.hass.services.call(
            domain="scene", service="apply", service_data=service_data
        )

    def compare_values(self, value1, value2):
        """Compare two values."""
        if isinstance(value1, dict) and isinstance(value2, dict):
            return self.compare_dicts(value1, value2)

        if (isinstance(value1, list) or isinstance(value1, tuple)) and (
            isinstance(value2, list) or isinstance(value2, tuple)
        ):
            return self.compare_lists(value1, value2)

        if (isinstance(value1, int) or isinstance(value1, float)) and (
            isinstance(value2, int) or isinstance(value2, float)
        ):
            return self.compare_numbers(value1, value2)

        return value1 == value2

    def compare_dicts(self, dict1, dict2):
        """Compare two dicts."""
        for key, value in dict1.items():
            if key not in dict2:
                return False
            if not self.compare_values(value, dict2[key]):
                return False
        return True

    def compare_lists(self, list1, list2):
        """Compare two lists."""
        for value1, value2 in zip(list1, list2):
            if not self.compare_values(value1, value2):
                return False
        return True

    def compare_numbers(self, number1, number2):
        """Compare two numbers."""
        return abs(number1 - number2) <= self.number_tolerance

    @staticmethod
    def learn_scene_states(hass: HomeAssistant, entities: list) -> dict:
        """Learn the state of the scene."""
        conf = {}
        for entity in entities:
            state = hass.states.get(entity)
            conf[entity] = {"state": state.state}
            conf[entity].update(state.attributes)
        return conf
<|MERGE_RESOLUTION|>--- conflicted
+++ resolved
@@ -1,494 +1,470 @@
-"""Stateful Scenes for Home Assistant."""
-
-import asyncio
-import logging
-
-import yaml
-import os
-from homeassistant.core import HomeAssistant
-from homeassistant.helpers.template import area_id
-from .helpers import (
-    get_name_from_entity_id,
-    get_icon_from_entity_id,
-    get_id_from_entity_id,
-)
-
-from .const import (
-    ATTRIBUTES_TO_CHECK,
-    CONF_SCENE_NAME,
-    CONF_SCENE_LEARN,
-    CONF_SCENE_NUMBER_TOLERANCE,
-    CONF_SCENE_ENTITY_ID,
-    CONF_SCENE_ID,
-    CONF_SCENE_AREA,
-    CONF_SCENE_ENTITIES,
-    CONF_SCENE_ICON,
-)
-
-_LOGGER = logging.getLogger(__name__)
-
-
-class StatefulScenesYamlNotFound(Exception):
-    """Raised when specified yaml is not found."""
-
-
-class StatefulScenesYamlInvalid(Exception):
-    """Raised when specified yaml is invalid."""
-
-
-def get_entity_id_from_id(hass: HomeAssistant, id: str) -> str:
-    """Get entity_id from scene id."""
-    entity_ids = hass.states.async_entity_ids("scene")
-    for entity_id in entity_ids:
-        state = hass.states.get(entity_id)
-        if state.attributes.get("id", None) == id:
-            return entity_id
-    return None
-
-<<<<<<< HEAD
-
-def get_id_from_entity_id(hass: HomeAssistant, entity_id: str) -> str:
-    """Get scene id from entity_id."""
-    er = entity_registry.async_get(hass)
-    return entity_registry.async_resolve_entity_id(er, entity_id)
-
-
-def get_name_from_entity_id(hass: HomeAssistant, entity_id: str) -> str:
-    """Get scene name from entity_id."""
-    er = entity_registry.async_get(hass)
-    name = er.async_get(entity_id).original_name
-    return name if name is not None else entity_id
-
-
-def get_icon_from_entity_id(hass: HomeAssistant, entity_id: str) -> str:
-    """Get scene icon from entity_id."""
-    er = entity_registry.async_get(hass)
-    icon = er.async_get(entity_id).icon
-    return icon if icon is not None else None
-
-=======
->>>>>>> 9d6970a3
-
-class Hub:
-    """State scene class."""
-
-    def __init__(
-        self,
-        hass: HomeAssistant,
-        scene_path: str,
-        external_scenes: dict = {},
-        number_tolerance: int = 1,
-    ) -> None:
-        """Initialize the Hub class.
-
-        Args:
-            hass (HomeAssistant): Home Assistant instance
-            scene_path (str): Path to the yaml file containing the scenes
-            external_scenes (list): List of external scenes
-            number_tolerance (int): Tolerance for comparing numbers
-
-        Raises:
-            StatefulScenesYamlNotFound: If the yaml file is not found
-            StatefulScenesYamlInvalid: If the yaml file is invalid
-
-        """
-        self.scene_path = scene_path
-        self.number_tolerance = number_tolerance
-        self.hass = hass
-        self.scenes = []
-        self.scene_confs = []
-
-        if self.scene_path:
-            scene_confs = self.load_scenes()
-            for scene_conf in scene_confs:
-                if not self.validate_scene(scene_conf):
-                    continue
-                self.scenes.append(
-                    Scene(
-                        self.hass,
-                        self.extract_scene_configuration(scene_conf),
-                    )
-                )
-                self.scene_confs.append(self.extract_scene_configuration(scene_conf))
-
-        elif external_scenes:
-            for entity_id, conf in external_scenes.items():
-                scene_conf = self.prepare_external_scene(entity_id, conf["entities"])
-                self.scenes.append(
-                    Scene(
-                        self.hass,
-                        self.extract_scene_configuration(scene_conf),
-                    )
-                )
-                self.scene_confs.append(self.extract_scene_configuration(scene_conf))
-        else:
-            raise StatefulScenesYamlNotFound("No scenes file specified.")
-
-    def load_scenes(self) -> list:
-        """Load scenes from yaml file."""
-        # check if file exists
-        if self.scene_path is None:
-            raise StatefulScenesYamlNotFound("Scenes file not specified.")
-        if not os.path.exists(self.scene_path):
-            raise StatefulScenesYamlNotFound("No scenes file " + self.scene_path)
-
-        try:
-            with open(self.scene_path, encoding="utf-8") as f:
-                scenes_confs = yaml.load(f, Loader=yaml.FullLoader)
-        except OSError as err:
-            raise StatefulScenesYamlInvalid(
-                "No scenes found in " + self.scene_path
-            ) from err
-
-        if not scenes_confs or not isinstance(scenes_confs, list):
-            raise StatefulScenesYamlInvalid("No scenes found in " + self.scene_path)
-
-        return scenes_confs
-
-    def validate_scene(self, scene_conf: dict) -> None:
-        """Validate scene configuration.
-
-        Args:
-            scene_conf (dict): Scene configuration
-
-        Raises:
-            StatefulScenesYamlInvalid: If the scene is invalid
-
-        Returns:
-            bool: True if the scene is valid
-
-        """
-
-        if "entities" not in scene_conf:
-            raise StatefulScenesYamlInvalid(
-                "Scene is missing entities: " + scene_conf["name"]
-            )
-
-        if "id" not in scene_conf:
-            raise StatefulScenesYamlInvalid(
-                "Scene is missing id: " + scene_conf["name"]
-            )
-
-        for entity_id, scene_attributes in scene_conf["entities"].items():
-            if "state" not in scene_attributes:
-                raise StatefulScenesYamlInvalid(
-                    "Scene is missing state for entity "
-                    + entity_id
-                    + scene_conf["name"]
-                )
-
-        return True
-
-    def extract_scene_configuration(self, scene_conf: dict) -> dict:
-        """Extract entities and attributes from a scene.
-
-        Args:
-            scene_conf (dict): Scene configuration
-
-        Returns:
-            dict: Scene configuration
-
-        """
-        entities = {}
-        for entity_id, scene_attributes in scene_conf["entities"].items():
-            domain = entity_id.split(".")[0]
-            attributes = {"state": scene_attributes["state"]}
-
-            if domain in ATTRIBUTES_TO_CHECK:
-                for attribute, value in scene_attributes.items():
-                    if attribute in ATTRIBUTES_TO_CHECK.get(domain):
-                        attributes[attribute] = value
-
-            entities[entity_id] = attributes
-
-        entity_id = scene_conf.get("entity_id", None)
-        if entity_id is None:
-            entity_id = get_entity_id_from_id(self.hass, scene_conf.get("id"))
-
-        return {
-            "name": scene_conf["name"],
-            "id": scene_conf.get("id", entity_id),
-            "icon": scene_conf.get(
-                "icon", get_icon_from_entity_id(self.hass, entity_id)
-            ),
-            "entity_id": entity_id,
-            "area": area_id(self.hass, entity_id),
-            "learn": scene_conf.get("learn", False),
-            "entities": entities,
-            "number_tolerance": scene_conf.get(
-                "number_tolerance", self.number_tolerance
-            ),
-        }
-
-    def prepare_external_scene(self, entity_id, entities) -> dict:
-        """Prepare external scene configuration."""
-        return {
-            "name": get_name_from_entity_id(self.hass, entity_id),
-            "id": get_id_from_entity_id(self.hass, entity_id),
-            "icon": get_icon_from_entity_id(self.hass, entity_id),
-            "entity_id": entity_id,
-            "area": area_id(self.hass, entity_id),
-            "learn": True,
-            "entities": entities,
-        }
-
-
-class Scene:
-    """State scene class."""
-
-    def __init__(self, hass: HomeAssistant, scene_conf: dict) -> None:
-        """Initialize."""
-        self.hass = hass
-        self.name = scene_conf[CONF_SCENE_NAME]
-        self._entity_id = scene_conf[CONF_SCENE_ENTITY_ID]
-        self.number_tolerance = scene_conf[CONF_SCENE_NUMBER_TOLERANCE]
-        self._id = scene_conf[CONF_SCENE_ID]
-        self.area_id = scene_conf[CONF_SCENE_AREA]
-        self.learn = scene_conf[CONF_SCENE_LEARN]
-        self.entities = scene_conf[CONF_SCENE_ENTITIES]
-        self.icon = scene_conf[CONF_SCENE_ICON]
-        self._is_on = None
-        self._transition_time = None
-        self._restore_on_deactivate = True
-        self._debounce_time: float = 0
-
-        self.callback = None
-        self.schedule_update = None
-        self.states = {entity_id: False for entity_id in self.entities}
-        self.restore_states = {entity_id: None for entity_id in self.entities}
-
-        if self.learn:
-            self.learned = False
-
-        if self._entity_id is None:
-            self._entity_id = get_entity_id_from_id(self.hass, self._id)
-
-    @property
-    def is_on(self):
-        """Return true if the scene is on."""
-        return self._is_on
-
-    @property
-    def id(self):
-        """Return the id of the scene."""
-        if self.learn:
-            return self._id + "_learned"  # avoids non-unique id during testing
-        return self._id
-
-    def turn_on(self):
-        """Turn on the scene."""
-        if self._entity_id is None:
-            raise StatefulScenesYamlInvalid(
-                "Cannot find entity_id for: " + self.name + self._entity_id
-            )
-
-        self.hass.services.call(
-            domain="scene",
-            service="turn_on",
-            target={"entity_id": self._entity_id},
-            service_data={"transition": self._transition_time},
-        )
-        self._is_on = True
-
-    def turn_off(self):
-        """Turn off all entities in the scene."""
-        if self.restore_on_deactivate:
-            self.restore()
-        else:
-            self.hass.services.call(
-                domain="homeassistant",
-                service="turn_off",
-                target={"entity_id": list(self.entities.keys())},
-            )
-        self._is_on = False
-
-    @property
-    def transition_time(self) -> float:
-        """Get the transition time."""
-        return self._transition_time
-
-    def set_transition_time(self, transition_time):
-        """Set the transition time."""
-        self._transition_time = transition_time
-
-    @property
-    def debounce_time(self) -> float:
-        """Get the debounce time."""
-        return self._debounce_time
-
-    def set_debounce_time(self, debounce_time: float):
-        """Set the debounce time."""
-        self._debounce_time = debounce_time or 0.0
-
-    @property
-    def restore_on_deactivate(self) -> bool:
-        """Get the restore on deactivate flag."""
-        return self._restore_on_deactivate
-
-    def set_restore_on_deactivate(self, restore_on_deactivate):
-        """Set the restore on deactivate flag."""
-        self._restore_on_deactivate = restore_on_deactivate
-
-    def register_callback(self, state_change_func, schedule_update_func):
-        """Register callback."""
-        self.schedule_update = schedule_update_func
-        self.callback = state_change_func(
-            self.hass, self.entities.keys(), self.update_callback
-        )
-
-    def unregister_callback(self):
-        """Unregister callbacks."""
-        if self.callback is not None:
-            self.callback()
-            self.callback = None
-
-    async def update_callback(self, entity_id, old_state, new_state):
-        """Update the scene when a tracked entity changes state."""
-        self.store_entity_state(entity_id, self.states[entity_id])
-        if self.is_interesting_update(old_state, new_state):
-            await asyncio.sleep(self.debounce_time)
-            self.schedule_update(True)
-
-    def is_interesting_update(self, old_state, new_state):
-        """Check if the state change is interesting."""
-        if old_state is None:
-            return True
-        if not self.compare_values(old_state.state, new_state.state):
-            return True
-
-        if new_state.domain in ATTRIBUTES_TO_CHECK:
-            entity_attrs = new_state.attributes
-            old_entity_attrs = old_state.attributes
-            for attribute in ATTRIBUTES_TO_CHECK.get(new_state.domain):
-                if attribute not in old_entity_attrs or attribute not in entity_attrs:
-                    continue
-
-                if not self.compare_values(
-                    old_entity_attrs[attribute], entity_attrs[attribute]
-                ):
-                    return True
-        return False
-
-    def check_state(self, entity_id, new_state):
-        """Check the state of the scene."""
-        if new_state is None:
-            _LOGGER.warning(f"Entity not found: {entity_id}")
-            return False
-
-        # Check state
-        if not self.compare_values(self.entities[entity_id]["state"], new_state.state):
-            _LOGGER.debug(
-                "[%s] state not matching: %s: wanted=%s got=%s.",
-                self.name,
-                entity_id,
-                self.entities[entity_id]["state"],
-                new_state.state,
-            )
-            return False
-
-        # Check attributes
-        if new_state.domain in ATTRIBUTES_TO_CHECK:
-            entity_attrs = new_state.attributes
-            for attribute in ATTRIBUTES_TO_CHECK.get(new_state.domain):
-                if (
-                    attribute not in self.entities[entity_id]
-                    or attribute not in entity_attrs
-                ):
-                    continue
-                if not self.compare_values(
-                    self.entities[entity_id][attribute], entity_attrs[attribute]
-                ):
-                    _LOGGER.debug(
-                        "[%s] attribute not matching: %s %s: wanted=%s got=%s.",
-                        self.name,
-                        entity_id,
-                        attribute,
-                        self.entities[entity_id][attribute],
-                        entity_attrs[attribute],
-                    )
-                    return False
-        _LOGGER.debug(
-            "[%s] Found match after %s updated",
-            self.name,
-            entity_id,
-        )
-        return True
-
-    def check_all_states(self):
-        """Check the state of the scene."""
-        for entity_id in self.entities:
-            state = self.hass.states.get(entity_id)
-            self.states[entity_id] = self.check_state(entity_id, state)
-        self._is_on = all(self.states.values())
-
-    def store_entity_state(self, entity_id, state):
-        """Store the state of an entity."""
-        self.restore_states[entity_id] = state
-
-    def restore(self):
-        """Restore the state entities."""
-        entities = {}
-        for entity_id, state in self.restore_states.items():
-            if state is None:
-                continue
-            entities[entity_id] = {"state": state.state}
-            if state.domain in ATTRIBUTES_TO_CHECK:
-                entity_attrs = state.attributes
-                for attribute in ATTRIBUTES_TO_CHECK.get(state.domain):
-                    if attribute not in entity_attrs:
-                        continue
-                    entities[entity_id][attribute] = entity_attrs[attribute]
-
-        service_data = {"entities": entities}
-        if self._transition_time is not None:
-            service_data["transition"] = self._transition_time
-        self.hass.services.call(
-            domain="scene", service="apply", service_data=service_data
-        )
-
-    def compare_values(self, value1, value2):
-        """Compare two values."""
-        if isinstance(value1, dict) and isinstance(value2, dict):
-            return self.compare_dicts(value1, value2)
-
-        if (isinstance(value1, list) or isinstance(value1, tuple)) and (
-            isinstance(value2, list) or isinstance(value2, tuple)
-        ):
-            return self.compare_lists(value1, value2)
-
-        if (isinstance(value1, int) or isinstance(value1, float)) and (
-            isinstance(value2, int) or isinstance(value2, float)
-        ):
-            return self.compare_numbers(value1, value2)
-
-        return value1 == value2
-
-    def compare_dicts(self, dict1, dict2):
-        """Compare two dicts."""
-        for key, value in dict1.items():
-            if key not in dict2:
-                return False
-            if not self.compare_values(value, dict2[key]):
-                return False
-        return True
-
-    def compare_lists(self, list1, list2):
-        """Compare two lists."""
-        for value1, value2 in zip(list1, list2):
-            if not self.compare_values(value1, value2):
-                return False
-        return True
-
-    def compare_numbers(self, number1, number2):
-        """Compare two numbers."""
-        return abs(number1 - number2) <= self.number_tolerance
-
-    @staticmethod
-    def learn_scene_states(hass: HomeAssistant, entities: list) -> dict:
-        """Learn the state of the scene."""
-        conf = {}
-        for entity in entities:
-            state = hass.states.get(entity)
-            conf[entity] = {"state": state.state}
-            conf[entity].update(state.attributes)
-        return conf
+"""Stateful Scenes for Home Assistant."""
+
+import asyncio
+import logging
+
+import yaml
+import os
+from homeassistant.core import HomeAssistant
+from homeassistant.helpers.template import area_id
+from .helpers import (
+    get_name_from_entity_id,
+    get_icon_from_entity_id,
+    get_id_from_entity_id,
+)
+
+from .const import (
+    ATTRIBUTES_TO_CHECK,
+    CONF_SCENE_NAME,
+    CONF_SCENE_LEARN,
+    CONF_SCENE_NUMBER_TOLERANCE,
+    CONF_SCENE_ENTITY_ID,
+    CONF_SCENE_ID,
+    CONF_SCENE_AREA,
+    CONF_SCENE_ENTITIES,
+    CONF_SCENE_ICON,
+)
+
+_LOGGER = logging.getLogger(__name__)
+
+
+class StatefulScenesYamlNotFound(Exception):
+    """Raised when specified yaml is not found."""
+
+
+class StatefulScenesYamlInvalid(Exception):
+    """Raised when specified yaml is invalid."""
+
+
+def get_entity_id_from_id(hass: HomeAssistant, id: str) -> str:
+    """Get entity_id from scene id."""
+    entity_ids = hass.states.async_entity_ids("scene")
+    for entity_id in entity_ids:
+        state = hass.states.get(entity_id)
+        if state.attributes.get("id", None) == id:
+            return entity_id
+    return None
+
+class Hub:
+    """State scene class."""
+
+    def __init__(
+        self,
+        hass: HomeAssistant,
+        scene_path: str,
+        external_scenes: dict = {},
+        number_tolerance: int = 1,
+    ) -> None:
+        """Initialize the Hub class.
+
+        Args:
+            hass (HomeAssistant): Home Assistant instance
+            scene_path (str): Path to the yaml file containing the scenes
+            external_scenes (list): List of external scenes
+            number_tolerance (int): Tolerance for comparing numbers
+
+        Raises:
+            StatefulScenesYamlNotFound: If the yaml file is not found
+            StatefulScenesYamlInvalid: If the yaml file is invalid
+
+        """
+        self.scene_path = scene_path
+        self.number_tolerance = number_tolerance
+        self.hass = hass
+        self.scenes = []
+        self.scene_confs = []
+
+        if self.scene_path:
+            scene_confs = self.load_scenes()
+            for scene_conf in scene_confs:
+                if not self.validate_scene(scene_conf):
+                    continue
+                self.scenes.append(
+                    Scene(
+                        self.hass,
+                        self.extract_scene_configuration(scene_conf),
+                    )
+                )
+                self.scene_confs.append(self.extract_scene_configuration(scene_conf))
+
+        elif external_scenes:
+            for entity_id, conf in external_scenes.items():
+                scene_conf = self.prepare_external_scene(entity_id, conf["entities"])
+                self.scenes.append(
+                    Scene(
+                        self.hass,
+                        self.extract_scene_configuration(scene_conf),
+                    )
+                )
+                self.scene_confs.append(self.extract_scene_configuration(scene_conf))
+        else:
+            raise StatefulScenesYamlNotFound("No scenes file specified.")
+
+    def load_scenes(self) -> list:
+        """Load scenes from yaml file."""
+        # check if file exists
+        if self.scene_path is None:
+            raise StatefulScenesYamlNotFound("Scenes file not specified.")
+        if not os.path.exists(self.scene_path):
+            raise StatefulScenesYamlNotFound("No scenes file " + self.scene_path)
+
+        try:
+            with open(self.scene_path, encoding="utf-8") as f:
+                scenes_confs = yaml.load(f, Loader=yaml.FullLoader)
+        except OSError as err:
+            raise StatefulScenesYamlInvalid(
+                "No scenes found in " + self.scene_path
+            ) from err
+
+        if not scenes_confs or not isinstance(scenes_confs, list):
+            raise StatefulScenesYamlInvalid("No scenes found in " + self.scene_path)
+
+        return scenes_confs
+
+    def validate_scene(self, scene_conf: dict) -> None:
+        """Validate scene configuration.
+
+        Args:
+            scene_conf (dict): Scene configuration
+
+        Raises:
+            StatefulScenesYamlInvalid: If the scene is invalid
+
+        Returns:
+            bool: True if the scene is valid
+
+        """
+
+        if "entities" not in scene_conf:
+            raise StatefulScenesYamlInvalid(
+                "Scene is missing entities: " + scene_conf["name"]
+            )
+
+        if "id" not in scene_conf:
+            raise StatefulScenesYamlInvalid(
+                "Scene is missing id: " + scene_conf["name"]
+            )
+
+        for entity_id, scene_attributes in scene_conf["entities"].items():
+            if "state" not in scene_attributes:
+                raise StatefulScenesYamlInvalid(
+                    "Scene is missing state for entity "
+                    + entity_id
+                    + scene_conf["name"]
+                )
+
+        return True
+
+    def extract_scene_configuration(self, scene_conf: dict) -> dict:
+        """Extract entities and attributes from a scene.
+
+        Args:
+            scene_conf (dict): Scene configuration
+
+        Returns:
+            dict: Scene configuration
+
+        """
+        entities = {}
+        for entity_id, scene_attributes in scene_conf["entities"].items():
+            domain = entity_id.split(".")[0]
+            attributes = {"state": scene_attributes["state"]}
+
+            if domain in ATTRIBUTES_TO_CHECK:
+                for attribute, value in scene_attributes.items():
+                    if attribute in ATTRIBUTES_TO_CHECK.get(domain):
+                        attributes[attribute] = value
+
+            entities[entity_id] = attributes
+
+        entity_id = scene_conf.get("entity_id", None)
+        if entity_id is None:
+            entity_id = get_entity_id_from_id(self.hass, scene_conf.get("id"))
+
+        return {
+            "name": scene_conf["name"],
+            "id": scene_conf.get("id", entity_id),
+            "icon": scene_conf.get(
+                "icon", get_icon_from_entity_id(self.hass, entity_id)
+            ),
+            "entity_id": entity_id,
+            "area": area_id(self.hass, entity_id),
+            "learn": scene_conf.get("learn", False),
+            "entities": entities,
+            "number_tolerance": scene_conf.get(
+                "number_tolerance", self.number_tolerance
+            ),
+        }
+
+    def prepare_external_scene(self, entity_id, entities) -> dict:
+        """Prepare external scene configuration."""
+        return {
+            "name": get_name_from_entity_id(self.hass, entity_id),
+            "id": get_id_from_entity_id(self.hass, entity_id),
+            "icon": get_icon_from_entity_id(self.hass, entity_id),
+            "entity_id": entity_id,
+            "area": area_id(self.hass, entity_id),
+            "learn": True,
+            "entities": entities,
+        }
+
+
+class Scene:
+    """State scene class."""
+
+    def __init__(self, hass: HomeAssistant, scene_conf: dict) -> None:
+        """Initialize."""
+        self.hass = hass
+        self.name = scene_conf[CONF_SCENE_NAME]
+        self._entity_id = scene_conf[CONF_SCENE_ENTITY_ID]
+        self.number_tolerance = scene_conf[CONF_SCENE_NUMBER_TOLERANCE]
+        self._id = scene_conf[CONF_SCENE_ID]
+        self.area_id = scene_conf[CONF_SCENE_AREA]
+        self.learn = scene_conf[CONF_SCENE_LEARN]
+        self.entities = scene_conf[CONF_SCENE_ENTITIES]
+        self.icon = scene_conf[CONF_SCENE_ICON]
+        self._is_on = None
+        self._transition_time = None
+        self._restore_on_deactivate = True
+        self._debounce_time: float = 0
+
+        self.callback = None
+        self.schedule_update = None
+        self.states = {entity_id: False for entity_id in self.entities}
+        self.restore_states = {entity_id: None for entity_id in self.entities}
+
+        if self.learn:
+            self.learned = False
+
+        if self._entity_id is None:
+            self._entity_id = get_entity_id_from_id(self.hass, self._id)
+
+    @property
+    def is_on(self):
+        """Return true if the scene is on."""
+        return self._is_on
+
+    @property
+    def id(self):
+        """Return the id of the scene."""
+        if self.learn:
+            return self._id + "_learned"  # avoids non-unique id during testing
+        return self._id
+
+    def turn_on(self):
+        """Turn on the scene."""
+        if self._entity_id is None:
+            raise StatefulScenesYamlInvalid(
+                "Cannot find entity_id for: " + self.name + self._entity_id
+            )
+
+        self.hass.services.call(
+            domain="scene",
+            service="turn_on",
+            target={"entity_id": self._entity_id},
+            service_data={"transition": self._transition_time},
+        )
+        self._is_on = True
+
+    def turn_off(self):
+        """Turn off all entities in the scene."""
+        if self.restore_on_deactivate:
+            self.restore()
+        else:
+            self.hass.services.call(
+                domain="homeassistant",
+                service="turn_off",
+                target={"entity_id": list(self.entities.keys())},
+            )
+        self._is_on = False
+
+    @property
+    def transition_time(self) -> float:
+        """Get the transition time."""
+        return self._transition_time
+
+    def set_transition_time(self, transition_time):
+        """Set the transition time."""
+        self._transition_time = transition_time
+
+    @property
+    def debounce_time(self) -> float:
+        """Get the debounce time."""
+        return self._debounce_time
+
+    def set_debounce_time(self, debounce_time: float):
+        """Set the debounce time."""
+        self._debounce_time = debounce_time or 0.0
+
+    @property
+    def restore_on_deactivate(self) -> bool:
+        """Get the restore on deactivate flag."""
+        return self._restore_on_deactivate
+
+    def set_restore_on_deactivate(self, restore_on_deactivate):
+        """Set the restore on deactivate flag."""
+        self._restore_on_deactivate = restore_on_deactivate
+
+    def register_callback(self, state_change_func, schedule_update_func):
+        """Register callback."""
+        self.schedule_update = schedule_update_func
+        self.callback = state_change_func(
+            self.hass, self.entities.keys(), self.update_callback
+        )
+
+    def unregister_callback(self):
+        """Unregister callbacks."""
+        if self.callback is not None:
+            self.callback()
+            self.callback = None
+
+    async def update_callback(self, entity_id, old_state, new_state):
+        """Update the scene when a tracked entity changes state."""
+        self.store_entity_state(entity_id, self.states[entity_id])
+        if self.is_interesting_update(old_state, new_state):
+            await asyncio.sleep(self.debounce_time)
+            self.schedule_update(True)
+
+    def is_interesting_update(self, old_state, new_state):
+        """Check if the state change is interesting."""
+        if old_state is None:
+            return True
+        if not self.compare_values(old_state.state, new_state.state):
+            return True
+
+        if new_state.domain in ATTRIBUTES_TO_CHECK:
+            entity_attrs = new_state.attributes
+            old_entity_attrs = old_state.attributes
+            for attribute in ATTRIBUTES_TO_CHECK.get(new_state.domain):
+                if attribute not in old_entity_attrs or attribute not in entity_attrs:
+                    continue
+
+                if not self.compare_values(
+                    old_entity_attrs[attribute], entity_attrs[attribute]
+                ):
+                    return True
+        return False
+
+    def check_state(self, entity_id, new_state):
+        """Check the state of the scene."""
+        if new_state is None:
+            _LOGGER.warning(f"Entity not found: {entity_id}")
+            return False
+
+        # Check state
+        if not self.compare_values(self.entities[entity_id]["state"], new_state.state):
+            _LOGGER.debug(
+                "[%s] state not matching: %s: wanted=%s got=%s.",
+                self.name,
+                entity_id,
+                self.entities[entity_id]["state"],
+                new_state.state,
+            )
+            return False
+
+        # Check attributes
+        if new_state.domain in ATTRIBUTES_TO_CHECK:
+            entity_attrs = new_state.attributes
+            for attribute in ATTRIBUTES_TO_CHECK.get(new_state.domain):
+                if (
+                    attribute not in self.entities[entity_id]
+                    or attribute not in entity_attrs
+                ):
+                    continue
+                if not self.compare_values(
+                    self.entities[entity_id][attribute], entity_attrs[attribute]
+                ):
+                    _LOGGER.debug(
+                        "[%s] attribute not matching: %s %s: wanted=%s got=%s.",
+                        self.name,
+                        entity_id,
+                        attribute,
+                        self.entities[entity_id][attribute],
+                        entity_attrs[attribute],
+                    )
+                    return False
+        _LOGGER.debug(
+            "[%s] Found match after %s updated",
+            self.name,
+            entity_id,
+        )
+        return True
+
+    def check_all_states(self):
+        """Check the state of the scene."""
+        for entity_id in self.entities:
+            state = self.hass.states.get(entity_id)
+            self.states[entity_id] = self.check_state(entity_id, state)
+        self._is_on = all(self.states.values())
+
+    def store_entity_state(self, entity_id, state):
+        """Store the state of an entity."""
+        self.restore_states[entity_id] = state
+
+    def restore(self):
+        """Restore the state entities."""
+        entities = {}
+        for entity_id, state in self.restore_states.items():
+            if state is None:
+                continue
+            entities[entity_id] = {"state": state.state}
+            if state.domain in ATTRIBUTES_TO_CHECK:
+                entity_attrs = state.attributes
+                for attribute in ATTRIBUTES_TO_CHECK.get(state.domain):
+                    if attribute not in entity_attrs:
+                        continue
+                    entities[entity_id][attribute] = entity_attrs[attribute]
+
+        service_data = {"entities": entities}
+        if self._transition_time is not None:
+            service_data["transition"] = self._transition_time
+        self.hass.services.call(
+            domain="scene", service="apply", service_data=service_data
+        )
+
+    def compare_values(self, value1, value2):
+        """Compare two values."""
+        if isinstance(value1, dict) and isinstance(value2, dict):
+            return self.compare_dicts(value1, value2)
+
+        if (isinstance(value1, list) or isinstance(value1, tuple)) and (
+            isinstance(value2, list) or isinstance(value2, tuple)
+        ):
+            return self.compare_lists(value1, value2)
+
+        if (isinstance(value1, int) or isinstance(value1, float)) and (
+            isinstance(value2, int) or isinstance(value2, float)
+        ):
+            return self.compare_numbers(value1, value2)
+
+        return value1 == value2
+
+    def compare_dicts(self, dict1, dict2):
+        """Compare two dicts."""
+        for key, value in dict1.items():
+            if key not in dict2:
+                return False
+            if not self.compare_values(value, dict2[key]):
+                return False
+        return True
+
+    def compare_lists(self, list1, list2):
+        """Compare two lists."""
+        for value1, value2 in zip(list1, list2):
+            if not self.compare_values(value1, value2):
+                return False
+        return True
+
+    def compare_numbers(self, number1, number2):
+        """Compare two numbers."""
+        return abs(number1 - number2) <= self.number_tolerance
+
+    @staticmethod
+    def learn_scene_states(hass: HomeAssistant, entities: list) -> dict:
+        """Learn the state of the scene."""
+        conf = {}
+        for entity in entities:
+            state = hass.states.get(entity)
+            conf[entity] = {"state": state.state}
+            conf[entity].update(state.attributes)
+        return conf