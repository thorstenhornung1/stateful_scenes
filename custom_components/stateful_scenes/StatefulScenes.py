--- conflicted
+++ resolved
@@ -1,839 +1,836 @@
-"""Stateful Scenes for Home Assistant."""
-
-import logging
-from typing import Any
-
-from homeassistant.core import Event, EventStateChangedData, HomeAssistant
-from homeassistant.helpers import entity_registry as er
-from homeassistant.helpers.event import async_call_later
-from homeassistant.helpers.template import area_id, area_name
-
-from .const import (
-    ATTRIBUTES_TO_CHECK,
-    CONF_SCENE_AREA,
-    CONF_SCENE_ENTITIES,
-    CONF_SCENE_ENTITY_ID,
-    CONF_SCENE_ICON,
-    CONF_SCENE_ID,
-    CONF_SCENE_LEARN,
-    CONF_SCENE_NAME,
-    CONF_SCENE_NUMBER_TOLERANCE,
-    SceneStateAttributes,
-    StatefulScenesYamlInvalid,
-)
-from .helpers import (
-    get_icon_from_entity_id,
-    get_id_from_entity_id,
-    get_name_from_entity_id,
-)
-
-_LOGGER = logging.getLogger(__name__)
-
-
-def get_entity_id_from_id(hass: HomeAssistant, id: str) -> str:
-    """Get entity_id from scene id."""
-    entity_ids = hass.states.async_entity_ids("scene")
-    for entity_id in entity_ids:
-        state = hass.states.get(entity_id)
-        if state.attributes.get("id", None) == id:
-            return entity_id
-    return None
-
-
-class SceneEvaluationTimer:
-    """Manages an HA scheduled cancellable timer for transition followed by debounce."""
-
-    def __init__(
-        self,
-        hass: HomeAssistant,
-        transition_time: float = 0.0,
-        debounce_time: float = 0.0,
-    ) -> None:
-        """Initialize with no active timer."""
-        self._cancel_callback = None
-        self._transition_time = transition_time
-        self._debounce_time = debounce_time
-        self._hass = hass
-
-    async def async_start(self, callback) -> None:
-        """Start a new timer if we have a duration."""
-        await self.async_cancel_if_active()
-        if self.transition_time > 0 and self._hass is not None:
-            _LOGGER.debug(
-                "Starting scene evaluation timer for %s seconds",
-                self.transition_time + self.debounce_time,
-            )
-
-            self._cancel_callback = async_call_later(
-                self._hass,
-                self.transition_time + self.debounce_time,
-                callback,
-            )
-
-    @property
-    def transition_time(self) -> float:
-        """Get the timer duration."""
-        return self._transition_time
-
-    def set_transition_time(self, time: float) -> None:
-        """Set the timer duration."""
-        self._transition_time = time or 0.0
-
-    @property
-    def debounce_time(self) -> float:
-        """Get the timer duration."""
-        return self._debounce_time
-
-    def set_debounce_time(self, time: float) -> None:
-        """Set the timer duration."""
-        self._debounce_time = time or 0.0
-
-    async def async_cancel_if_active(self) -> None:
-        """Cancel current timer if active."""
-        if self._cancel_callback:
-            _LOGGER.debug("Async cancelling active scene evaluation timer")
-            self._cancel_callback()
-            self._cancel_callback = None
-
-    def is_active(self) -> bool:
-        """Return whether there is an active scene evaluation timer."""
-        return self._cancel_callback is not None
-
-    async def async_clear(self) -> None:
-        """Clear timer state without cancelling."""
-        _LOGGER.debug("Clearing scene evaluation timer state")
-        self._cancel_callback = None
-
-
-class Scene:
-    """State scene class."""
-
-    def __init__(self, hass: HomeAssistant, scene_conf: dict) -> None:
-        """Initialize."""
-        self.hass = hass
-        self.name: str = str(scene_conf.get(CONF_SCENE_NAME, "") or "")
-        self._entity_id: str | None = scene_conf.get(CONF_SCENE_ENTITY_ID)
-        self._number_tolerance = scene_conf.get(
-            CONF_SCENE_NUMBER_TOLERANCE, 1
-        )
-        candidate_id = scene_conf.get(CONF_SCENE_ID) or self._entity_id or self.name
-        if not candidate_id:
-            candidate_id = "stateful_scene"
-        self._id = str(candidate_id)
-        if not self.name:
-            self.name = self._id
-        self._area_id: str = str(scene_conf.get(CONF_SCENE_AREA, "") or "")
-        self.learn = bool(scene_conf.get(CONF_SCENE_LEARN, False))
-        entities_conf = scene_conf.get(CONF_SCENE_ENTITIES, {})
-        if not isinstance(entities_conf, dict):
-            raise StatefulScenesYamlInvalid(
-                "Scene entities must be a mapping."
-            )
-        self.entities = entities_conf
-        self.icon = scene_conf.get(CONF_SCENE_ICON)
-        self._is_on = False
-        self._transition_time: float = 0.0
-        self._restore_on_deactivate = True
-        self._debounce_time: float = 0.0
-        self._ignore_unavailable = False
-        self._ignore_attributes = False
-        self._off_scene_entity_id = None
-        self._scene_evaluation_timer = SceneEvaluationTimer(
-            hass, self._transition_time, self._debounce_time
-        )
-        self.callback = None
-        self.callback_funcs = {}
-        self.schedule_update = None
-        self.states = dict.fromkeys(self.entities, False)
-        self.restore_states = dict.fromkeys(self.entities)
-
-        if self.learn:
-            self.learned = False
-
-        if self._entity_id is None:
-            self._entity_id = get_entity_id_from_id(self.hass, self._id)
-
-        hass.async_create_task(self.async_initialize())
-
-    @property
-    def attributes(self) -> SceneStateAttributes:
-        """Return scene attributes matching SceneStateProtocol."""
-        return SceneStateAttributes(
-            {
-                "friendly_name": self.name,
-                "icon": self.icon,
-                "area_id": self.area_id,
-                "entity_id": list(self.entities.keys()),
-            }
-        )
-
-    @property
-    def entity_id(self) -> str | None:
-        """Return the entity_id of the scene."""
-        return self._entity_id
-
-    @property
-    def is_on(self):
-        """Return true if the scene is on."""
-        return self._is_on
-
-    @property
-    def id(self) -> str:
-        """Return the id of the scene."""
-        if self.learn:
-            return self._id + "_learned"  # avoids non-unique id during testing
-        return self._id
-
-    @property
-    def area_id(self) -> str:
-        """Return the area_id of the scene."""
-        return self._area_id
-
-    async def async_turn_on(self):
-        """Turn on the scene."""
-        if self._entity_id is None:
-            raise StatefulScenesYamlInvalid(
-                "Cannot find entity_id for: "
-                + (self.name or str(self._id))
-            )
-
-        # Store the current state of the entities
-        for entity_id in self.entities:
-            await self.async_store_entity_state(entity_id)
-
-        await self._scene_evaluation_timer.async_start(
-            self.async_timer_evaluate_scene_state
-        )
-
-        await self.hass.services.async_call(
-            domain="scene",
-            service="turn_on",
-            target={"entity_id": self._entity_id},
-            service_data={"transition": self._transition_time},
-        )
-        self._is_on = True
-
-    @property
-    def off_scene_entity_id(self) -> str | None:
-        """Return the entity_id of the off scene."""
-        return self._off_scene_entity_id
-
-    def set_off_scene(self, entity_id: str | None) -> None:
-        """Set the off scene entity_id."""
-        self._off_scene_entity_id = entity_id
-        if entity_id:
-            self._restore_on_deactivate = False
-
-    async def async_set_off_scene(self, entity_id: str | None) -> None:
-        """Set the off scene entity_id asynchronously."""
-        self.set_off_scene(entity_id)
-
-    async def async_turn_off(self):
-        """Turn off all entities in the scene."""
-        if not self._is_on:  # already off
-            return
-
-        if self._off_scene_entity_id:
-            await self._scene_evaluation_timer.async_cancel_if_active()
-            await self.hass.services.async_call(
-                domain="scene",
-                service="turn_on",
-                target={"entity_id": self._off_scene_entity_id},
-                service_data={"transition": self._transition_time},
-            )
-        elif self.restore_on_deactivate:
-            await self._scene_evaluation_timer.async_start(
-                self.async_timer_evaluate_scene_state
-            )
-            await self.async_restore()
-        else:
-            await self.hass.services.async_call(
-                domain="homeassistant",
-                service="turn_off",
-                target={"entity_id": list(self.entities.keys())},
-            )
-
-        self._is_on = False
-
-    @property
-    def number_tolerance(self) -> int:
-        """Get the number tolerance."""
-        return self._number_tolerance
-
-    def set_number_tolerance(self, number_tolerance):
-        """Set the number tolerance."""
-        self._number_tolerance = number_tolerance
-
-    @property
-    def transition_time(self) -> float:
-        """Get the transition time."""
-        return self._transition_time
-
-    def set_transition_time(self, transition_time):
-        """Set the transition time."""
-        self._transition_time = transition_time
-        self._scene_evaluation_timer.set_transition_time(transition_time)
-
-    @property
-    def debounce_time(self) -> float:
-        """Get the debounce time."""
-        return self._debounce_time
-
-    def set_debounce_time(self, debounce_time: float):
-        """Set the debounce time."""
-        self._debounce_time = debounce_time or 0.0
-        self._scene_evaluation_timer.set_debounce_time(debounce_time)
-
-    @property
-    def restore_on_deactivate(self) -> bool:
-        """Get the restore on deactivate flag."""
-        return self._restore_on_deactivate
-
-    def set_restore_on_deactivate(self, restore_on_deactivate):
-        """Set the restore on deactivate flag."""
-        self._restore_on_deactivate = restore_on_deactivate
-
-    @property
-    def ignore_unavailable(self) -> bool:
-        """Get the ignore unavailable flag."""
-        return self._ignore_unavailable
-
-    def set_ignore_unavailable(self, ignore_unavailable):
-        """Set the ignore unavailable flag."""
-        self._ignore_unavailable = ignore_unavailable
-
-    @property
-    def ignore_attributes(self) -> bool:
-        """Get the ignore attributes flag."""
-        return self._ignore_attributes
-
-    def set_ignore_attributes(self, ignore_attributes):
-        """Set the ignore attributes flag."""
-        self._ignore_attributes = ignore_attributes
-
-    async def async_initialize(self) -> None:
-        """Initialize the scene and evaluate its initial state."""
-        _LOGGER.debug("Initializing scene: %s", self.name)
-        await self.async_check_all_states()
-        _LOGGER.debug(
-            "Initial state for scene %s: %s", self.name, "on" if self._is_on else "off"
-        )
-
-    async def async_register_callback(self):
-        """Register callback."""
-        schedule_update_func = self.callback_funcs.get("schedule_update_func", None)
-        state_change_func = self.callback_funcs.get("state_change_func", None)
-        if schedule_update_func is None or state_change_func is None:
-            raise ValueError("No callback functions provided for scene.")
-
-        self.schedule_update = schedule_update_func
-
-        # Register state change callback for all entities in the scene
-        entity_ids = list(self.entities.keys())
-        _LOGGER.debug(
-            "Registering callbacks for entities: %s in scene: %s",
-            entity_ids,
-            self.name,
-        )
-
-        # Set up state change tracking
-        self.callback = state_change_func(
-            self.hass, entity_ids, self.async_update_callback
-        )
-
-    async def async_unregister_callback(self):
-        """Unregister callbacks."""
-        if self.callback is not None:
-            self.callback()
-            self.callback = None
-
-    async def async_update_callback(self, event: Event[EventStateChangedData]):
-        """Update the scene when a tracked entity changes state."""
-        entity_id = event.data.get("entity_id")
-        new_state = event.data.get("new_state")
-        old_state = event.data.get("old_state")
-
-        _LOGGER.debug(
-            "State change callback for %s in scene %s: old=%s new=%s",
-            entity_id,
-            self.name,
-            old_state.state if old_state else None,
-            new_state.state if new_state else None,
-        )
-
-        # Check if this update is interesting
-        if self.is_interesting_update(old_state, new_state):
-            if not self._scene_evaluation_timer.is_active():
-                await self.async_evaluate_scene_state()
-
-                # Store the old state
-                await self.async_store_entity_state(entity_id, old_state)
-
-    async def async_evaluate_scene_state(self):
-        """Evaluate scene state immediately."""
-        _LOGGER.debug("[Scene: %s] Starting scene evaluation", self.name)
-        await self.async_check_all_states()
-        if self.schedule_update:
-            self.schedule_update(True)
-
-    async def async_timer_evaluate_scene_state(self, _now):
-        """Handle Callback from HA after expiration of SceneEvaluationTimer."""
-        await self._scene_evaluation_timer.async_clear()
-        _LOGGER.debug("SceneEvaluationTimer triggered eval callback: %s", self.name)
-        await self.async_evaluate_scene_state()
-
-    def is_interesting_update(self, old_state, new_state):
-        """Check if the state change is interesting."""
-        if old_state is None:
-            if new_state is None:
-                _LOGGER.warning("New State is None and Old State is None")
-            return True
-        if not self.compare_values(old_state.state, new_state.state):
-            return True
-
-        if new_state.domain in ATTRIBUTES_TO_CHECK:
-            entity_attrs = new_state.attributes
-            old_entity_attrs = old_state.attributes
-            for attribute in ATTRIBUTES_TO_CHECK.get(new_state.domain):
-                if attribute not in old_entity_attrs or attribute not in entity_attrs:
-                    continue
-
-                if not self.compare_values(
-                    old_entity_attrs[attribute], entity_attrs[attribute]
-                ):
-                    return True
-        return False
-
-    async def async_check_state(self, entity_id, new_state):
-        """Check if entity's current state matches the scene's defined state."""
-        if new_state is None:
-            # Check if entity exists in registry
-            # Get entity registry directly
-            registry = er.async_get(self.hass)
-            entry = registry.async_get(entity_id)
-
-            if entry is None:
-                _LOGGER.debug(
-                    "[Scene: %s] Entity %s not found in registry.",
-                    self.name,
-                    entity_id,
-                )
-                return False
-
-            # Check if entity exists in state
-            new_state = self.hass.states.get(entity_id)
-            if new_state is None:
-                _LOGGER.debug(
-                    "[Scene: %s] Entity %s not found in state.",
-                    self.name,
-                    entity_id,
-                )
-                return False
-
-        if self.ignore_unavailable and new_state.state == "unavailable":
-            return None
-
-        # Skip comparison if desired state is None (treat as "don't care")
-        desired_state = self.entities[entity_id]["state"]
-        if desired_state is None:
-            _LOGGER.debug(
-                "[%s] Desired state is None for %s, treating as 'don't care'",
-                self.name,
-                entity_id,
-            )
-            return None
-
-        # Check state
-        if not self.compare_values(desired_state, new_state.state):
-            _LOGGER.debug(
-                "[%s] state not matching: %s: wanted=%s got=%s.",
-                self.name,
-                entity_id,
-                desired_state,
-                new_state.state,
-            )
-            return False
-
-        # Check attributes
-        # If both desired and current states are "off", consider it a match regardless of attributes
-        if new_state.state == "off" and desired_state == "off":
-            return True
-
-        if self.ignore_attributes:
-            return True
-
-        # Only check attributes if entity isn't "off"
-        if new_state.domain in ATTRIBUTES_TO_CHECK:
-            entity_attrs = new_state.attributes
-            for attribute in ATTRIBUTES_TO_CHECK.get(new_state.domain):
-                if (
-                    attribute not in self.entities[entity_id]
-                    or attribute not in entity_attrs
-                ):
-                    continue
-
-                if self.entities[entity_id][attribute] is None:
-                    continue
-
-                if not self.compare_values(
-                    self.entities[entity_id][attribute], entity_attrs[attribute]
-                ):
-                    _LOGGER.debug(
-                        "[%s] attribute not matching: %s %s: wanted=%s got=%s.",
-                        self.name,
-                        entity_id,
-                        attribute,
-                        self.entities[entity_id][attribute],
-                        entity_attrs[attribute],
-                    )
-                    return False
-        _LOGGER.debug(
-            "[%s] Found match after %s updated",
-            self.name,
-            entity_id,
-        )
-        return True
-
-    async def async_check_all_states(self):
-        """Check the state of the scene.
-
-        If all entities are in the desired state, the scene is on. If any entity is not
-        in the desired state, the scene is off. Unavaiblable entities are ignored, but
-        if all entities are unavailable, the scene is off.
-        """
-        for entity_id in self.entities:
-            state = self.hass.states.get(entity_id)
-            self.states[entity_id] = await self.async_check_state(entity_id, state)
-
-        states = [state for state in self.states.values() if state is not None]
-        result = all(states) if states else False
-        self._is_on = result
-
-    async def async_store_entity_state(self, entity_id, state=None):
-        """Store the state of an entity."""
-        if state is None:
-            state = self.hass.states.get(entity_id)
-        self.restore_states[entity_id] = state
-
-    async def async_restore(self):
-        """Restore the state entities."""
-        entities = {}
-        for entity_id, state in self.restore_states.items():
-            if state is None:
-                continue
-
-            # restore state
-            entities[entity_id] = {"state": state.state}
-
-            # do not restore attributes if the entity is off
-            if state.state == "off":
-                continue
-
-            # restore attributes
-            if state.domain in ATTRIBUTES_TO_CHECK:
-                entity_attrs = state.attributes
-                for attribute in ATTRIBUTES_TO_CHECK.get(state.domain):
-                    if attribute not in entity_attrs:
-                        continue
-                    entities[entity_id][attribute] = entity_attrs[attribute]
-
-        service_data = {"entities": entities}
-        if self._transition_time is not None:
-            service_data["transition"] = self._transition_time
-        await self.hass.services.async_call(
-            domain="scene", service="apply", service_data=service_data
-        )
-
-    #    def store_entity_state(self, entity_id, state=None):
-    #        """Store the state of an entity.
-    #
-    #        If the state is not provided, the current state of the entity is used.
-    #        """
-    #        if state is None:
-    #            state = self.hass.states.get(entity_id)
-    #        self.restore_states[entity_id] = state
-
-    def restore(self):
-        """Restore the state entities."""
-        entities = {}
-        for entity_id, state in self.restore_states.items():
-            if state is None:
-                continue
-
-            # restore state
-            entities[entity_id] = {"state": state.state}
-
-            # do not restore attributes if the entity is off
-            if state.state == "off":
-                continue
-
-            # restore attributes
-            if state.domain in ATTRIBUTES_TO_CHECK:
-                entity_attrs = state.attributes
-                for attribute in ATTRIBUTES_TO_CHECK.get(state.domain):
-                    if attribute not in entity_attrs:
-                        continue
-                    entities[entity_id][attribute] = entity_attrs[attribute]
-
-        service_data = {"entities": entities}
-        if self._transition_time is not None:
-            service_data["transition"] = self._transition_time
-        self.hass.services.call(
-            domain="scene", service="apply", service_data=service_data
-        )
-
-    def compare_values(self, value1, value2):
-        """Compare two values."""
-        # Handle None values gracefully
-        if value1 is None and value2 is None:
-            return True
-        if value1 is None or value2 is None:
-            return False
-
-        if isinstance(value1, str) and isinstance(value2, str):
-            return value1.lower() == value2.lower()
-
-        if isinstance(value1, dict) and isinstance(value2, dict):
-            return self.compare_dicts(value1, value2)
-
-        if (isinstance(value1, list) or isinstance(value1, tuple)) and (
-            isinstance(value2, list) or isinstance(value2, tuple)
-        ):
-            return self.compare_lists(value1, value2)
-
-        if (isinstance(value1, int) or isinstance(value1, float)) and (
-            isinstance(value2, int) or isinstance(value2, float)
-        ):
-            return self.compare_numbers(value1, value2)
-
-        return value1 == value2
-
-    def compare_dicts(self, dict1, dict2):
-        """Compare two dicts."""
-        for key, value in dict1.items():
-            if key not in dict2:
-                return False
-            if not self.compare_values(value, dict2[key]):
-                return False
-        return True
-
-    def compare_lists(self, list1, list2):
-        """Compare two lists."""
-        for value1, value2 in zip(list1, list2):
-            if not self.compare_values(value1, value2):
-                return False
-        return True
-
-    def compare_numbers(self, number1, number2):
-        """Compare two numbers."""
-        return abs(number1 - number2) <= self.number_tolerance
-
-    @staticmethod
-    def learn_scene_states(hass: HomeAssistant, entities: list) -> dict:
-        """Learn the state of the scene."""
-        conf = {}
-        for entity in entities:
-            state = hass.states.get(entity)
-            conf[entity] = {"state": state.state}
-            conf[entity].update(
-                {
-                    key: value
-                    for key, value in state.attributes.items()
-                    if value is not None
-                }
-            )
-        return conf
-
-
-class Hub:
-    """State scene class."""
-
-    def __init__(
-        self,
-        hass: HomeAssistant,
-        scene_confs: dict[str, Any],
-        number_tolerance: int = 1,
-    ) -> None:
-        """Initialize the Hub class.
-
-        Args:
-            hass (HomeAssistant): Home Assistant instance
-            scene_confs (dict[str, Any]): Scene configurations from the scene file
-            number_tolerance (int): Tolerance for comparing numbers
-
-        Raises:
-            StatefulScenesYamlNotFound: If the yaml file is not found
-            StatefulScenesYamlInvalid: If the yaml file is invalid
-
-        """
-        self.number_tolerance = number_tolerance
-        self.hass = hass
-        self.scenes: list[Scene] = []
-        self.scene_confs: list[dict[str, Any]] = []
-
-        for scene_conf in scene_confs:
-            if not self.validate_scene(scene_conf):
-                continue
-            self.scenes.append(
-                Scene(
-                    self.hass,
-                    self.extract_scene_configuration(scene_conf),
-                )
-            )
-            self.scene_confs.append(self.extract_scene_configuration(scene_conf))
-
-    def validate_scene(self, scene_conf: dict) -> None:
-        """Validate scene configuration.
-
-        Args:
-            scene_conf (dict): Scene configuration
-
-        Raises:
-            StatefulScenesYamlInvalid: If the scene is invalid
-
-        Returns:
-            bool: True if the scene is valid
-
-        """
-
-        scene_name = (
-            scene_conf.get("name")
-            or scene_conf.get("id")
-            or scene_conf.get("entity_id")
-            or "<unnamed scene>"
-        )
-
-        entities_conf = scene_conf.get("entities")
-        if not isinstance(entities_conf, dict) or not entities_conf:
-            raise StatefulScenesYamlInvalid(
-                "Scene is missing entities: " + str(scene_name)
-            )
-
-        if not scene_conf.get("id"):
-            raise StatefulScenesYamlInvalid(
-                "Scene is missing id: " + str(scene_name)
-            )
-
-        for entity_id, scene_attributes in entities_conf.items():
-            if not isinstance(scene_attributes, dict):
-                raise StatefulScenesYamlInvalid(
-                    "Scene has invalid attributes for entity "
-                    + entity_id
-                    + " in "
-                    + str(scene_name)
-                )
-
-            if "state" not in scene_attributes or scene_attributes.get("state") is None:
-                raise StatefulScenesYamlInvalid(
-                    "Scene is missing state for entity "
-                    + entity_id
-                    + " in "
-                    + str(scene_name)
-                )
-
-        return True
-
-    def extract_scene_configuration(self, scene_conf: dict) -> dict:
-        """Extract entities and attributes from a scene.
-
-        Args:
-            scene_conf (dict): Scene configuration
-
-        Returns:
-            dict: Scene configuration
-
-        """
-        entities = {}
-        for entity_id, scene_attributes in scene_conf["entities"].items():
-            domain = entity_id.split(".")[0]
-            # Convert boolean states to strings (YAML parses 'on'/'off' as bool)
-            state = scene_attributes["state"]
-            if isinstance(state, bool):
-                state = "on" if state else "off"
-            attributes = {"state": state}
-
-            if domain in ATTRIBUTES_TO_CHECK:
-                for attribute, value in scene_attributes.items():
-                    if attribute in ATTRIBUTES_TO_CHECK.get(domain):
-                        if value is None:
-                            continue
-                        attributes[attribute] = value
-
-            entities[entity_id] = attributes
-
-        entity_id = scene_conf.get("entity_id")
-        if entity_id is None:
-            entity_id = get_entity_id_from_id(self.hass, scene_conf.get("id"))
-
-        icon = scene_conf.get("icon")
-        if icon is None and entity_id is not None:
-            icon = get_icon_from_entity_id(self.hass, entity_id)
-
-        resolved_area = ""
-        if entity_id is not None:
-            resolved_area_id = area_id(self.hass, entity_id)
-            if resolved_area_id is not None:
-                resolved_area_name = area_name(self.hass, resolved_area_id)
-                resolved_area = resolved_area_name or ""
-
-<<<<<<< HEAD
-        raw_name = scene_conf.get("name")
-        if not raw_name:
-            if entity_id is not None:
-                raw_name = get_name_from_entity_id(self.hass, entity_id) or entity_id
-            else:
-                raw_name = scene_conf.get("id") or "Stateful Scene"
-
-        scene_id = scene_conf.get("id") or entity_id or raw_name or "stateful_scene"
-
-        return {
-            "name": str(raw_name),
-            "id": str(scene_id),
-            "icon": icon,
-            "entity_id": entity_id,
-            "area": resolved_area,
-            "learn": bool(scene_conf.get("learn", False)),
-            "entities": entities,
-            "number_tolerance": scene_conf.get(
-                "number_tolerance", self.number_tolerance
-            ),
-        }
-=======
-        return {
-            "name": scene_conf["name"],
-            "id": scene_conf.get("id", entity_id),
-            "icon": icon,
-            "entity_id": entity_id,
-            "area": resolved_area,
-            "learn": scene_conf.get("learn", False),
-            "entities": entities,
-            "number_tolerance": scene_conf.get(
-                "number_tolerance", self.number_tolerance
-            ),
-        }
->>>>>>> 2b9a36c2
-
-    def prepare_external_scene(self, entity_id, entities) -> dict:
-        """Prepare external scene configuration."""
-        return {
-            "name": get_name_from_entity_id(self.hass, entity_id),
-            "id": get_id_from_entity_id(self.hass, entity_id),
-            "icon": get_icon_from_entity_id(self.hass, entity_id),
-            "entity_id": entity_id,
-            "area": area_name(self.hass, area_id(self.hass, entity_id)),
-            "learn": True,
-            "entities": entities,
-        }
-
-    def get_available_scenes(self) -> list[str]:
-        """Get list of all scenes from the hub."""
-        scene_entities: list[str] = [
-            scene.entity_id for scene in self.scenes if scene.entity_id
-        ]
-        return scene_entities
-
-    def get_scene(self, scene_id: str) -> Scene | None:
-        """Get scene by entity ID."""
-        return next(
-            (scene for scene in self.scenes if scene.entity_id == scene_id), None
-        )
+"""Stateful Scenes for Home Assistant."""
+
+import logging
+from typing import Any
+
+from homeassistant.core import Event, EventStateChangedData, HomeAssistant
+from homeassistant.helpers import entity_registry as er
+from homeassistant.helpers.event import async_call_later
+from homeassistant.helpers.template import area_id, area_name
+
+from .const import (
+    ATTRIBUTES_TO_CHECK,
+    CONF_SCENE_AREA,
+    CONF_SCENE_ENTITIES,
+    CONF_SCENE_ENTITY_ID,
+    CONF_SCENE_ICON,
+    CONF_SCENE_ID,
+    CONF_SCENE_LEARN,
+    CONF_SCENE_NAME,
+    CONF_SCENE_NUMBER_TOLERANCE,
+    SceneStateAttributes,
+    StatefulScenesYamlInvalid,
+)
+from .helpers import (
+    get_icon_from_entity_id,
+    get_id_from_entity_id,
+    get_name_from_entity_id,
+)
+
+_LOGGER = logging.getLogger(__name__)
+
+
+def get_entity_id_from_id(hass: HomeAssistant, id: str) -> str:
+    """Get entity_id from scene id."""
+    entity_ids = hass.states.async_entity_ids("scene")
+    for entity_id in entity_ids:
+        state = hass.states.get(entity_id)
+        if state.attributes.get("id", None) == id:
+            return entity_id
+    return None
+
+
+class SceneEvaluationTimer:
+    """Manages an HA scheduled cancellable timer for transition followed by debounce."""
+
+    def __init__(
+        self,
+        hass: HomeAssistant,
+        transition_time: float = 0.0,
+        debounce_time: float = 0.0,
+    ) -> None:
+        """Initialize with no active timer."""
+        self._cancel_callback = None
+        self._transition_time = transition_time
+        self._debounce_time = debounce_time
+        self._hass = hass
+
+    async def async_start(self, callback) -> None:
+        """Start a new timer if we have a duration."""
+        await self.async_cancel_if_active()
+        if self.transition_time > 0 and self._hass is not None:
+            _LOGGER.debug(
+                "Starting scene evaluation timer for %s seconds",
+                self.transition_time + self.debounce_time,
+            )
+
+            self._cancel_callback = async_call_later(
+                self._hass,
+                self.transition_time + self.debounce_time,
+                callback,
+            )
+
+    @property
+    def transition_time(self) -> float:
+        """Get the timer duration."""
+        return self._transition_time
+
+    def set_transition_time(self, time: float) -> None:
+        """Set the timer duration."""
+        self._transition_time = time or 0.0
+
+    @property
+    def debounce_time(self) -> float:
+        """Get the timer duration."""
+        return self._debounce_time
+
+    def set_debounce_time(self, time: float) -> None:
+        """Set the timer duration."""
+        self._debounce_time = time or 0.0
+
+    async def async_cancel_if_active(self) -> None:
+        """Cancel current timer if active."""
+        if self._cancel_callback:
+            _LOGGER.debug("Async cancelling active scene evaluation timer")
+            self._cancel_callback()
+            self._cancel_callback = None
+
+    def is_active(self) -> bool:
+        """Return whether there is an active scene evaluation timer."""
+        return self._cancel_callback is not None
+
+    async def async_clear(self) -> None:
+        """Clear timer state without cancelling."""
+        _LOGGER.debug("Clearing scene evaluation timer state")
+        self._cancel_callback = None
+
+
+class Scene:
+    """State scene class."""
+
+    def __init__(self, hass: HomeAssistant, scene_conf: dict) -> None:
+        """Initialize."""
+        self.hass = hass
+        self.name: str = str(scene_conf.get(CONF_SCENE_NAME, "") or "")
+        self._entity_id: str | None = scene_conf.get(CONF_SCENE_ENTITY_ID)
+        self._number_tolerance = scene_conf.get(
+            CONF_SCENE_NUMBER_TOLERANCE, 1
+        )
+        candidate_id = scene_conf.get(CONF_SCENE_ID) or self._entity_id or self.name
+        if not candidate_id:
+            candidate_id = "stateful_scene"
+        self._id = str(candidate_id)
+        if not self.name:
+            self.name = self._id
+        self._area_id: str = str(scene_conf.get(CONF_SCENE_AREA, "") or "")
+        self.learn = bool(scene_conf.get(CONF_SCENE_LEARN, False))
+        entities_conf = scene_conf.get(CONF_SCENE_ENTITIES, {})
+        if not isinstance(entities_conf, dict):
+            raise StatefulScenesYamlInvalid(
+                "Scene entities must be a mapping."
+            )
+        self.entities = entities_conf
+        self.icon = scene_conf.get(CONF_SCENE_ICON)
+        self._is_on = False
+        self._transition_time: float = 0.0
+        self._restore_on_deactivate = True
+        self._debounce_time: float = 0.0
+        self._ignore_unavailable = False
+        self._ignore_attributes = False
+        self._off_scene_entity_id = None
+        self._scene_evaluation_timer = SceneEvaluationTimer(
+            hass, self._transition_time, self._debounce_time
+        )
+        self.callback = None
+        self.callback_funcs = {}
+        self.schedule_update = None
+        self.states = dict.fromkeys(self.entities, False)
+        self.restore_states = dict.fromkeys(self.entities)
+
+        if self.learn:
+            self.learned = False
+
+        if self._entity_id is None:
+            self._entity_id = get_entity_id_from_id(self.hass, self._id)
+
+        hass.async_create_task(self.async_initialize())
+
+    @property
+    def attributes(self) -> SceneStateAttributes:
+        """Return scene attributes matching SceneStateProtocol."""
+        return SceneStateAttributes(
+            {
+                "friendly_name": self.name,
+                "icon": self.icon,
+                "area_id": self.area_id,
+                "entity_id": list(self.entities.keys()),
+            }
+        )
+
+    @property
+    def entity_id(self) -> str | None:
+        """Return the entity_id of the scene."""
+        return self._entity_id
+
+    @property
+    def is_on(self):
+        """Return true if the scene is on."""
+        return self._is_on
+
+    @property
+    def id(self) -> str:
+        """Return the id of the scene."""
+        if self.learn:
+            return self._id + "_learned"  # avoids non-unique id during testing
+        return self._id
+
+    @property
+    def area_id(self) -> str:
+        """Return the area_id of the scene."""
+        return self._area_id
+
+    async def async_turn_on(self):
+        """Turn on the scene."""
+        if self._entity_id is None:
+            raise StatefulScenesYamlInvalid(
+                "Cannot find entity_id for: "
+                + (self.name or str(self._id))
+            )
+
+        # Store the current state of the entities
+        for entity_id in self.entities:
+            await self.async_store_entity_state(entity_id)
+
+        await self._scene_evaluation_timer.async_start(
+            self.async_timer_evaluate_scene_state
+        )
+
+        await self.hass.services.async_call(
+            domain="scene",
+            service="turn_on",
+            target={"entity_id": self._entity_id},
+            service_data={"transition": self._transition_time},
+        )
+        self._is_on = True
+
+    @property
+    def off_scene_entity_id(self) -> str | None:
+        """Return the entity_id of the off scene."""
+        return self._off_scene_entity_id
+
+    def set_off_scene(self, entity_id: str | None) -> None:
+        """Set the off scene entity_id."""
+        self._off_scene_entity_id = entity_id
+        if entity_id:
+            self._restore_on_deactivate = False
+
+    async def async_set_off_scene(self, entity_id: str | None) -> None:
+        """Set the off scene entity_id asynchronously."""
+        self.set_off_scene(entity_id)
+
+    async def async_turn_off(self):
+        """Turn off all entities in the scene."""
+        if not self._is_on:  # already off
+            return
+
+        if self._off_scene_entity_id:
+            await self._scene_evaluation_timer.async_cancel_if_active()
+            await self.hass.services.async_call(
+                domain="scene",
+                service="turn_on",
+                target={"entity_id": self._off_scene_entity_id},
+                service_data={"transition": self._transition_time},
+            )
+        elif self.restore_on_deactivate:
+            await self._scene_evaluation_timer.async_start(
+                self.async_timer_evaluate_scene_state
+            )
+            await self.async_restore()
+        else:
+            await self.hass.services.async_call(
+                domain="homeassistant",
+                service="turn_off",
+                target={"entity_id": list(self.entities.keys())},
+            )
+
+        self._is_on = False
+
+    @property
+    def number_tolerance(self) -> int:
+        """Get the number tolerance."""
+        return self._number_tolerance
+
+    def set_number_tolerance(self, number_tolerance):
+        """Set the number tolerance."""
+        self._number_tolerance = number_tolerance
+
+    @property
+    def transition_time(self) -> float:
+        """Get the transition time."""
+        return self._transition_time
+
+    def set_transition_time(self, transition_time):
+        """Set the transition time."""
+        self._transition_time = transition_time
+        self._scene_evaluation_timer.set_transition_time(transition_time)
+
+    @property
+    def debounce_time(self) -> float:
+        """Get the debounce time."""
+        return self._debounce_time
+
+    def set_debounce_time(self, debounce_time: float):
+        """Set the debounce time."""
+        self._debounce_time = debounce_time or 0.0
+        self._scene_evaluation_timer.set_debounce_time(debounce_time)
+
+    @property
+    def restore_on_deactivate(self) -> bool:
+        """Get the restore on deactivate flag."""
+        return self._restore_on_deactivate
+
+    def set_restore_on_deactivate(self, restore_on_deactivate):
+        """Set the restore on deactivate flag."""
+        self._restore_on_deactivate = restore_on_deactivate
+
+    @property
+    def ignore_unavailable(self) -> bool:
+        """Get the ignore unavailable flag."""
+        return self._ignore_unavailable
+
+    def set_ignore_unavailable(self, ignore_unavailable):
+        """Set the ignore unavailable flag."""
+        self._ignore_unavailable = ignore_unavailable
+
+    @property
+    def ignore_attributes(self) -> bool:
+        """Get the ignore attributes flag."""
+        return self._ignore_attributes
+
+    def set_ignore_attributes(self, ignore_attributes):
+        """Set the ignore attributes flag."""
+        self._ignore_attributes = ignore_attributes
+
+    async def async_initialize(self) -> None:
+        """Initialize the scene and evaluate its initial state."""
+        _LOGGER.debug("Initializing scene: %s", self.name)
+        await self.async_check_all_states()
+        _LOGGER.debug(
+            "Initial state for scene %s: %s", self.name, "on" if self._is_on else "off"
+        )
+
+    async def async_register_callback(self):
+        """Register callback."""
+        schedule_update_func = self.callback_funcs.get("schedule_update_func", None)
+        state_change_func = self.callback_funcs.get("state_change_func", None)
+        if schedule_update_func is None or state_change_func is None:
+            raise ValueError("No callback functions provided for scene.")
+
+        self.schedule_update = schedule_update_func
+
+        # Register state change callback for all entities in the scene
+        entity_ids = list(self.entities.keys())
+        _LOGGER.debug(
+            "Registering callbacks for entities: %s in scene: %s",
+            entity_ids,
+            self.name,
+        )
+
+        # Set up state change tracking
+        self.callback = state_change_func(
+            self.hass, entity_ids, self.async_update_callback
+        )
+
+    async def async_unregister_callback(self):
+        """Unregister callbacks."""
+        if self.callback is not None:
+            self.callback()
+            self.callback = None
+
+    async def async_update_callback(self, event: Event[EventStateChangedData]):
+        """Update the scene when a tracked entity changes state."""
+        entity_id = event.data.get("entity_id")
+        new_state = event.data.get("new_state")
+        old_state = event.data.get("old_state")
+
+        _LOGGER.debug(
+            "State change callback for %s in scene %s: old=%s new=%s",
+            entity_id,
+            self.name,
+            old_state.state if old_state else None,
+            new_state.state if new_state else None,
+        )
+
+        # Check if this update is interesting
+        if self.is_interesting_update(old_state, new_state):
+            if not self._scene_evaluation_timer.is_active():
+                await self.async_evaluate_scene_state()
+
+                # Store the old state
+                await self.async_store_entity_state(entity_id, old_state)
+
+    async def async_evaluate_scene_state(self):
+        """Evaluate scene state immediately."""
+        _LOGGER.debug("[Scene: %s] Starting scene evaluation", self.name)
+        await self.async_check_all_states()
+        if self.schedule_update:
+            self.schedule_update(True)
+
+    async def async_timer_evaluate_scene_state(self, _now):
+        """Handle Callback from HA after expiration of SceneEvaluationTimer."""
+        await self._scene_evaluation_timer.async_clear()
+        _LOGGER.debug("SceneEvaluationTimer triggered eval callback: %s", self.name)
+        await self.async_evaluate_scene_state()
+
+    def is_interesting_update(self, old_state, new_state):
+        """Check if the state change is interesting."""
+        if old_state is None:
+            if new_state is None:
+                _LOGGER.warning("New State is None and Old State is None")
+            return True
+        if not self.compare_values(old_state.state, new_state.state):
+            return True
+
+        if new_state.domain in ATTRIBUTES_TO_CHECK:
+            entity_attrs = new_state.attributes
+            old_entity_attrs = old_state.attributes
+            for attribute in ATTRIBUTES_TO_CHECK.get(new_state.domain):
+                if attribute not in old_entity_attrs or attribute not in entity_attrs:
+                    continue
+
+                if not self.compare_values(
+                    old_entity_attrs[attribute], entity_attrs[attribute]
+                ):
+                    return True
+        return False
+
+    async def async_check_state(self, entity_id, new_state):
+        """Check if entity's current state matches the scene's defined state."""
+        if new_state is None:
+            # Check if entity exists in registry
+            # Get entity registry directly
+            registry = er.async_get(self.hass)
+            entry = registry.async_get(entity_id)
+
+            if entry is None:
+                _LOGGER.debug(
+                    "[Scene: %s] Entity %s not found in registry.",
+                    self.name,
+                    entity_id,
+                )
+                return False
+
+            # Check if entity exists in state
+            new_state = self.hass.states.get(entity_id)
+            if new_state is None:
+                _LOGGER.debug(
+                    "[Scene: %s] Entity %s not found in state.",
+                    self.name,
+                    entity_id,
+                )
+                return False
+
+        if self.ignore_unavailable and new_state.state == "unavailable":
+            return None
+
+        # Skip comparison if desired state is None (treat as "don't care")
+        desired_state = self.entities[entity_id]["state"]
+        if desired_state is None:
+            _LOGGER.debug(
+                "[%s] Desired state is None for %s, treating as 'don't care'",
+                self.name,
+                entity_id,
+            )
+            return None
+
+        # Check state
+        if not self.compare_values(desired_state, new_state.state):
+            _LOGGER.debug(
+                "[%s] state not matching: %s: wanted=%s got=%s.",
+                self.name,
+                entity_id,
+                desired_state,
+                new_state.state,
+            )
+            return False
+
+        # Check attributes
+        # If both desired and current states are "off", consider it a match regardless of attributes
+        if new_state.state == "off" and desired_state == "off":
+            return True
+
+        if self.ignore_attributes:
+            return True
+
+        # Only check attributes if entity isn't "off"
+        if new_state.domain in ATTRIBUTES_TO_CHECK:
+            entity_attrs = new_state.attributes
+            for attribute in ATTRIBUTES_TO_CHECK.get(new_state.domain):
+                if (
+                    attribute not in self.entities[entity_id]
+                    or attribute not in entity_attrs
+                ):
+                    continue
+
+                if self.entities[entity_id][attribute] is None:
+                    continue
+
+                if not self.compare_values(
+                    self.entities[entity_id][attribute], entity_attrs[attribute]
+                ):
+                    _LOGGER.debug(
+                        "[%s] attribute not matching: %s %s: wanted=%s got=%s.",
+                        self.name,
+                        entity_id,
+                        attribute,
+                        self.entities[entity_id][attribute],
+                        entity_attrs[attribute],
+                    )
+                    return False
+        _LOGGER.debug(
+            "[%s] Found match after %s updated",
+            self.name,
+            entity_id,
+        )
+        return True
+
+    async def async_check_all_states(self):
+        """Check the state of the scene.
+
+        If all entities are in the desired state, the scene is on. If any entity is not
+        in the desired state, the scene is off. Unavaiblable entities are ignored, but
+        if all entities are unavailable, the scene is off.
+        """
+        for entity_id in self.entities:
+            state = self.hass.states.get(entity_id)
+            self.states[entity_id] = await self.async_check_state(entity_id, state)
+
+        states = [state for state in self.states.values() if state is not None]
+        result = all(states) if states else False
+        self._is_on = result
+
+    async def async_store_entity_state(self, entity_id, state=None):
+        """Store the state of an entity."""
+        if state is None:
+            state = self.hass.states.get(entity_id)
+        self.restore_states[entity_id] = state
+
+    async def async_restore(self):
+        """Restore the state entities."""
+        entities = {}
+        for entity_id, state in self.restore_states.items():
+            if state is None:
+                continue
+
+            # restore state
+            entities[entity_id] = {"state": state.state}
+
+            # do not restore attributes if the entity is off
+            if state.state == "off":
+                continue
+
+            # restore attributes
+            if state.domain in ATTRIBUTES_TO_CHECK:
+                entity_attrs = state.attributes
+                for attribute in ATTRIBUTES_TO_CHECK.get(state.domain):
+                    if attribute not in entity_attrs:
+                        continue
+                    entities[entity_id][attribute] = entity_attrs[attribute]
+
+        service_data = {"entities": entities}
+        if self._transition_time is not None:
+            service_data["transition"] = self._transition_time
+        await self.hass.services.async_call(
+            domain="scene", service="apply", service_data=service_data
+        )
+
+    #    def store_entity_state(self, entity_id, state=None):
+    #        """Store the state of an entity.
+    #
+    #        If the state is not provided, the current state of the entity is used.
+    #        """
+    #        if state is None:
+    #            state = self.hass.states.get(entity_id)
+    #        self.restore_states[entity_id] = state
+
+    def restore(self):
+        """Restore the state entities."""
+        entities = {}
+        for entity_id, state in self.restore_states.items():
+            if state is None:
+                continue
+
+            # restore state
+            entities[entity_id] = {"state": state.state}
+
+            # do not restore attributes if the entity is off
+            if state.state == "off":
+                continue
+
+            # restore attributes
+            if state.domain in ATTRIBUTES_TO_CHECK:
+                entity_attrs = state.attributes
+                for attribute in ATTRIBUTES_TO_CHECK.get(state.domain):
+                    if attribute not in entity_attrs:
+                        continue
+                    entities[entity_id][attribute] = entity_attrs[attribute]
+
+        service_data = {"entities": entities}
+        if self._transition_time is not None:
+            service_data["transition"] = self._transition_time
+        self.hass.services.call(
+            domain="scene", service="apply", service_data=service_data
+        )
+
+    def compare_values(self, value1, value2):
+        """Compare two values."""
+        # Handle None values gracefully
+        if value1 is None and value2 is None:
+            return True
+        if value1 is None or value2 is None:
+            return False
+
+        if isinstance(value1, str) and isinstance(value2, str):
+            return value1.lower() == value2.lower()
+
+        if isinstance(value1, dict) and isinstance(value2, dict):
+            return self.compare_dicts(value1, value2)
+
+        if (isinstance(value1, list) or isinstance(value1, tuple)) and (
+            isinstance(value2, list) or isinstance(value2, tuple)
+        ):
+            return self.compare_lists(value1, value2)
+
+        if (isinstance(value1, int) or isinstance(value1, float)) and (
+            isinstance(value2, int) or isinstance(value2, float)
+        ):
+            return self.compare_numbers(value1, value2)
+
+        return value1 == value2
+
+    def compare_dicts(self, dict1, dict2):
+        """Compare two dicts."""
+        for key, value in dict1.items():
+            if key not in dict2:
+                return False
+            if not self.compare_values(value, dict2[key]):
+                return False
+        return True
+
+    def compare_lists(self, list1, list2):
+        """Compare two lists."""
+        for value1, value2 in zip(list1, list2):
+            if not self.compare_values(value1, value2):
+                return False
+        return True
+
+    def compare_numbers(self, number1, number2):
+        """Compare two numbers."""
+        return abs(number1 - number2) <= self.number_tolerance
+
+    @staticmethod
+    def learn_scene_states(hass: HomeAssistant, entities: list) -> dict:
+        """Learn the state of the scene."""
+        conf = {}
+        for entity in entities:
+            state = hass.states.get(entity)
+            conf[entity] = {"state": state.state}
+            conf[entity].update(
+                {
+                    key: value
+                    for key, value in state.attributes.items()
+                    if value is not None
+                }
+            )
+        return conf
+
+
+class Hub:
+    """State scene class."""
+
+    def __init__(
+        self,
+        hass: HomeAssistant,
+        scene_confs: dict[str, Any],
+        number_tolerance: int = 1,
+    ) -> None:
+        """Initialize the Hub class.
+
+        Args:
+            hass (HomeAssistant): Home Assistant instance
+            scene_confs (dict[str, Any]): Scene configurations from the scene file
+            number_tolerance (int): Tolerance for comparing numbers
+
+        Raises:
+            StatefulScenesYamlNotFound: If the yaml file is not found
+            StatefulScenesYamlInvalid: If the yaml file is invalid
+
+        """
+        self.number_tolerance = number_tolerance
+        self.hass = hass
+        self.scenes: list[Scene] = []
+        self.scene_confs: list[dict[str, Any]] = []
+
+        for scene_conf in scene_confs:
+            if not self.validate_scene(scene_conf):
+                continue
+            self.scenes.append(
+                Scene(
+                    self.hass,
+                    self.extract_scene_configuration(scene_conf),
+                )
+            )
+            self.scene_confs.append(self.extract_scene_configuration(scene_conf))
+
+    def validate_scene(self, scene_conf: dict) -> None:
+        """Validate scene configuration.
+
+        Args:
+            scene_conf (dict): Scene configuration
+
+        Raises:
+            StatefulScenesYamlInvalid: If the scene is invalid
+
+        Returns:
+            bool: True if the scene is valid
+
+        """
+
+        scene_name = (
+            scene_conf.get("name")
+            or scene_conf.get("id")
+            or scene_conf.get("entity_id")
+            or "<unnamed scene>"
+        )
+
+        entities_conf = scene_conf.get("entities")
+        if not isinstance(entities_conf, dict) or not entities_conf:
+            raise StatefulScenesYamlInvalid(
+                "Scene is missing entities: " + str(scene_name)
+            )
+
+        if not scene_conf.get("id"):
+            raise StatefulScenesYamlInvalid(
+                "Scene is missing id: " + str(scene_name)
+            )
+
+        for entity_id, scene_attributes in entities_conf.items():
+            if not isinstance(scene_attributes, dict):
+                raise StatefulScenesYamlInvalid(
+                    "Scene has invalid attributes for entity "
+                    + entity_id
+                    + " in "
+                    + str(scene_name)
+                )
+
+            if "state" not in scene_attributes or scene_attributes.get("state") is None:
+                raise StatefulScenesYamlInvalid(
+                    "Scene is missing state for entity "
+                    + entity_id
+                    + " in "
+                    + str(scene_name)
+                )
+
+        return True
+
+    def extract_scene_configuration(self, scene_conf: dict) -> dict:
+        """Extract entities and attributes from a scene.
+
+        Args:
+            scene_conf (dict): Scene configuration
+
+        Returns:
+            dict: Scene configuration
+
+        """
+        entities = {}
+        for entity_id, scene_attributes in scene_conf["entities"].items():
+            domain = entity_id.split(".")[0]
+            # Convert boolean states to strings (YAML parses 'on'/'off' as bool)
+            state = scene_attributes["state"]
+            if isinstance(state, bool):
+                state = "on" if state else "off"
+            attributes = {"state": state}
+
+            if domain in ATTRIBUTES_TO_CHECK:
+                for attribute, value in scene_attributes.items():
+                    if attribute in ATTRIBUTES_TO_CHECK.get(domain):
+                        if value is None:
+                            continue
+                        attributes[attribute] = value
+
+            entities[entity_id] = attributes
+
+        entity_id = scene_conf.get("entity_id")
+        if entity_id is None:
+            entity_id = get_entity_id_from_id(self.hass, scene_conf.get("id"))
+
+        icon = scene_conf.get("icon")
+        if icon is None and entity_id is not None:
+            icon = get_icon_from_entity_id(self.hass, entity_id)
+
+        resolved_area = ""
+        if entity_id is not None:
+            resolved_area_id = area_id(self.hass, entity_id)
+            if resolved_area_id is not None:
+                resolved_area_name = area_name(self.hass, resolved_area_id)
+                resolved_area = resolved_area_name or ""
+
+        raw_name = scene_conf.get("name")
+        if not raw_name:
+            if entity_id is not None:
+                raw_name = get_name_from_entity_id(self.hass, entity_id) or entity_id
+            else:
+                raw_name = scene_conf.get("id") or "Stateful Scene"
+
+        scene_id = scene_conf.get("id") or entity_id or raw_name or "stateful_scene"
+
+        return {
+            "name": str(raw_name),
+            "id": str(scene_id),
+            "icon": icon,
+            "entity_id": entity_id,
+            "area": resolved_area,
+            "learn": bool(scene_conf.get("learn", False)),
+            "entities": entities,
+            "number_tolerance": scene_conf.get(
+                "number_tolerance", self.number_tolerance
+            ),
+        }
+        return {
+            "name": scene_conf["name"],
+            "id": scene_conf.get("id", entity_id),
+            "icon": icon,
+            "entity_id": entity_id,
+            "area": resolved_area,
+            "learn": scene_conf.get("learn", False),
+            "entities": entities,
+            "number_tolerance": scene_conf.get(
+                "number_tolerance", self.number_tolerance
+            ),
+        }
+
+    def prepare_external_scene(self, entity_id, entities) -> dict:
+        """Prepare external scene configuration."""
+        return {
+            "name": get_name_from_entity_id(self.hass, entity_id),
+            "id": get_id_from_entity_id(self.hass, entity_id),
+            "icon": get_icon_from_entity_id(self.hass, entity_id),
+            "entity_id": entity_id,
+            "area": area_name(self.hass, area_id(self.hass, entity_id)),
+            "learn": True,
+            "entities": entities,
+        }
+
+    def get_available_scenes(self) -> list[str]:
+        """Get list of all scenes from the hub."""
+        scene_entities: list[str] = [
+            scene.entity_id for scene in self.scenes if scene.entity_id
+        ]
+        return scene_entities
+
+    def get_scene(self, scene_id: str) -> Scene | None:
+        """Get scene by entity ID."""
+        return next(
+            (scene for scene in self.scenes if scene.entity_id == scene_id), None
+        )