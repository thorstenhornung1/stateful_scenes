--- conflicted
+++ resolved
@@ -13,7 +13,6 @@
 from homeassistant.helpers.entity_platform import AddEntitiesCallback
 
 from . import StatefulScenes
-<<<<<<< HEAD
 from .const import (
     CONF_TRANSITION_TIME,
     CONF_DEBOUNCE_TIME,
@@ -23,9 +22,6 @@
     DEVICE_INFO_MANUFACTURER,
     DOMAIN,
 )
-=======
-from .const import DEVICE_INFO_MANUFACTURER, DOMAIN
->>>>>>> 9d6970a3
 
 _LOGGER = logging.getLogger(__name__)
 
@@ -43,33 +39,21 @@
         entry,
     )
 
-<<<<<<< HEAD
-    stateful_scene_number = [
-        TransitionNumber(scene, entry.data.get(CONF_TRANSITION_TIME))
-        for scene in hub.scenes
-    ]
-    debounce_entities = [
-        DebounceTime(scene, entry.data.get(CONF_DEBOUNCE_TIME)) for scene in hub.scenes
-    ]
-
-    add_entities(stateful_scene_number + debounce_entities)
-=======
     entities = []
     if isinstance(data[entry.entry_id], StatefulScenes.Hub):
         hub = data[entry.entry_id]
         for scene in hub.scenes:
-            entities.append(TransitionNumber(scene))
+            entities += [TransitionNumber(scene), DebounceTime(scene)]
 
     elif isinstance(data[entry.entry_id], StatefulScenes.Scene):
         scene = data[entry.entry_id]
-        entities.append(TransitionNumber(scene))
+        entities += [TransitionNumber(scene), DebounceTime(scene)]
 
     else:
         _LOGGER.error("Invalid entity type for %s", entry.entry_id)
         return False
 
     add_entities(entities)
->>>>>>> 9d6970a3
 
     return True
 
@@ -147,7 +131,7 @@
     _attr_name = "Debounce Time"
     _attr_entity_category = EntityCategory.CONFIG
 
-    def __init__(self, scene: StatefulScenes.Scene, debounce_time: float = 0) -> None:
+    def __init__(self, scene: StatefulScenes.Scene) -> None:
         """Initialize."""
         self._scene = scene
         self._name = f"{scene.name} Debounce Time"
@@ -156,9 +140,9 @@
         _LOGGER.debug(
             "Setting initial debounce time for %s to %s",
             scene.name,
-            debounce_time,
+            scene.debounce_time,
         )
-        self._scene.set_debounce_time(debounce_time)
+        self._scene.set_debounce_time(scene.debounce_time)
 
     @property
     def name(self) -> str:
