--- conflicted
+++ resolved
@@ -1,57 +1,55 @@
-"""Constants for the State Scene integration."""
-
-DOMAIN = "stateful_scenes"
-
-# Hub configuration
-CONF_SCENE_PATH = "scene_path"
-CONF_NUMBER_TOLERANCE = "number_tolerance"
-CONF_RESTORE_STATES_ON_DEACTIVATE = "restore_states_on_deactivate"
-CONF_TRANSITION_TIME = "transition_time"
-CONF_EXTERNAL_SCENES = "external_scenes"
-CONF_EXTERNAL_SCENE_ACTIVE = "external_scene_active"
-<<<<<<< HEAD
-CONF_EXTERNAL_SCENES_LIST = "external_scenes_list"
-CONF_DEBOUNCE_TIME = "debounce_time"
-=======
->>>>>>> 9d6970a3
-
-DEFAULT_SCENE_PATH = "scenes.yaml"
-DEFAULT_NUMBER_TOLERANCE = 1
-DEFAULT_RESTORE_STATES_ON_DEACTIVATE = False
-DEFAULT_TRANSITION_TIME = 1
-DEFAULT_EXTERNAL_SCENES = []
-DEFAULT_EXTERNAL_SCENE_ACTIVE = False
-DEFAULT_DEBOUNCE_TIME = 0.0
-
-DEBOUNCE_MIN = 0
-DEBOUNCE_MAX = 300
-DEBOUNCE_STEP = 0.1
-
-# Scene configuration
-CONF_SCENE_NAME = "name"
-CONF_SCENE_LEARN = "learn"
-CONF_SCENE_NUMBER_TOLERANCE = "number_tolerance"
-CONF_SCENE_ENTITY_ID = "entity_id"
-CONF_SCENE_ID = "id"
-CONF_SCENE_AREA = "area"
-CONF_SCENE_ENTITIES = "entities"
-CONF_SCENE_ICON = "icon"
-
-
-TOLERANCE_MIN = 0
-TOLERANCE_MAX = 10
-TOLERANCE_STEP = 1
-
-TRANSITION_MIN = 0
-TRANSITION_MAX = 300
-TRANSITION_STEP = 0.5
-
-ATTRIBUTES_TO_CHECK = {
-    "light": {"brightness", "rgb_color", "effect"},
-    "cover": {"current_position"},
-    "media_player": {"volume_level", "source"},
-    "fan": {"direction", "oscillating", "percentage"},
-    "climate": {"system_mode", "temperature"},
-}
-
-DEVICE_INFO_MANUFACTURER = "Stateful Scenes"
+"""Constants for the State Scene integration."""
+
+DOMAIN = "stateful_scenes"
+
+# Hub configuration
+CONF_SCENE_PATH = "scene_path"
+CONF_NUMBER_TOLERANCE = "number_tolerance"
+CONF_RESTORE_STATES_ON_DEACTIVATE = "restore_states_on_deactivate"
+CONF_TRANSITION_TIME = "transition_time"
+CONF_EXTERNAL_SCENES = "external_scenes"
+CONF_EXTERNAL_SCENE_ACTIVE = "external_scene_active"
+CONF_EXTERNAL_SCENES_LIST = "external_scenes_list"
+CONF_DEBOUNCE_TIME = "debounce_time"
+
+
+DEFAULT_SCENE_PATH = "scenes.yaml"
+DEFAULT_NUMBER_TOLERANCE = 1
+DEFAULT_RESTORE_STATES_ON_DEACTIVATE = False
+DEFAULT_TRANSITION_TIME = 1
+DEFAULT_EXTERNAL_SCENES = []
+DEFAULT_EXTERNAL_SCENE_ACTIVE = False
+DEFAULT_DEBOUNCE_TIME = 0.0
+
+DEBOUNCE_MIN = 0
+DEBOUNCE_MAX = 300
+DEBOUNCE_STEP = 0.1
+
+# Scene configuration
+CONF_SCENE_NAME = "name"
+CONF_SCENE_LEARN = "learn"
+CONF_SCENE_NUMBER_TOLERANCE = "number_tolerance"
+CONF_SCENE_ENTITY_ID = "entity_id"
+CONF_SCENE_ID = "id"
+CONF_SCENE_AREA = "area"
+CONF_SCENE_ENTITIES = "entities"
+CONF_SCENE_ICON = "icon"
+
+
+TOLERANCE_MIN = 0
+TOLERANCE_MAX = 10
+TOLERANCE_STEP = 1
+
+TRANSITION_MIN = 0
+TRANSITION_MAX = 300
+TRANSITION_STEP = 0.5
+
+ATTRIBUTES_TO_CHECK = {
+    "light": {"brightness", "rgb_color", "effect"},
+    "cover": {"current_position"},
+    "media_player": {"volume_level", "source"},
+    "fan": {"direction", "oscillating", "percentage"},
+    "climate": {"system_mode", "temperature"},
+}
+
+DEVICE_INFO_MANUFACTURER = "Stateful Scenes"